platform :ios, '12.0'

use_frameworks!

target 'RMBT' do
  pod 'Alamofire', '= 5.0.0-rc.2'
  pod 'AlamofireObjectMapper'
  pod 'XCGLogger'
  pod 'CocoaAsyncSocket'
  
  pod 'ReachabilitySwift'
  
  pod 'BlocksKit/UIKit', :git => 'https://github.com/sglushchenko/BlocksKit', :branch => 'without_UIWebView'
  pod 'BlocksKit/MessageUI', :git => 'https://github.com/sglushchenko/BlocksKit', :branch => 'without_UIWebView'
  
  pod 'libextobjc/EXTKeyPathCoding'
#  pod 'SVWebViewController', '1.0'
  pod 'SVWebViewController', :git => 'https://github.com/bazingatechnologies/SVWebViewController', :branch => 'master', :commit => 'e5e85d2df62c3baed76a2dec343cdb1c239aa719'
  pod 'TUSafariActivity'

  
#  if File.exist?(File.expand_path('../Vendor/CocoaAsyncSocket', __FILE__))
#    pod 'CocoaAsyncSocket', :path => 'Vendor/CocoaAsyncSocket'
#  else
#    pod 'CocoaAsyncSocket', :git => 'https://github.com/appscape/CocoaAsyncSocket.git',
#                            :commit => '350ac5f09002ac92a333175cb87ab8b59ebd0571'
#  end

  pod 'BCGenieEffect'
<<<<<<< HEAD
  pod 'GoogleMaps', '~> 2.1'
  pod 'MaterialComponents/Tabs+TabBarView'
=======
>>>>>>> cef700d4
end<|MERGE_RESOLUTION|>--- conflicted
+++ resolved
@@ -27,9 +27,5 @@
 #  end
 
   pod 'BCGenieEffect'
-<<<<<<< HEAD
-  pod 'GoogleMaps', '~> 2.1'
   pod 'MaterialComponents/Tabs+TabBarView'
-=======
->>>>>>> cef700d4
 end