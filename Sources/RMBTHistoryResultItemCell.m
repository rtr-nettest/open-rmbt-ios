--- conflicted
+++ resolved
@@ -86,11 +86,7 @@
 
 - (void)setQOEItem:(RMBTHistoryQOEResultItem *)item {
     self.textLabel.text = [self categoryNameWithIdentifier:item.category];
-<<<<<<< HEAD
-    self.detailTextLabel.text = nil;
-=======
     self.detailTextLabel.text = item.value;
->>>>>>> b8ce8b91
     self.imageView.image = [self categoryImageWithIdentifier:item.category];
     self.imageView.contentMode = UIViewContentModeScaleAspectFill;
 
@@ -102,10 +98,7 @@
         [_percentView setHidden:NO];
         [_percentView setPercents:item.quality.doubleValue];
         [_percentView setFilledColor:color];
-<<<<<<< HEAD
-=======
         [_percentView setNeedsDisplay];
->>>>>>> b8ce8b91
     }
     
     self.selectionStyle = UITableViewCellSelectionStyleNone;
@@ -132,12 +125,9 @@
         CGFloat height = 20.0f;
         
         _percentView.frame = CGRectMake(self.bounds.size.width - width - padding, (self.bounds.size.height - height) / 2, width, height);
-<<<<<<< HEAD
-=======
         
         CGFloat widthWithPadding = _percentView.frameWidth + 20.0f;
         self.detailTextLabel.frameRight -= (widthWithPadding - 10.0f);
->>>>>>> b8ce8b91
     }
 }
 
