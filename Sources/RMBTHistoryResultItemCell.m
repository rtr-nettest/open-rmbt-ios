--- conflicted
+++ resolved
@@ -18,11 +18,13 @@
 #import "RMBTHistoryResultItemCell.h"
 #import "RMBTHistoryResult.h"
 #import "UIView+RMBTSubviews.h"
+#import "RMBTHistoryResultPercentView.h"
 
 NSString * const RMBTTrafficLightTappedNotification = @"RMBTTrafficLightTappedNotification";
 
 @interface RMBTHistoryResultItemCell() {
     UIButton *_trafficLightButton;
+    RMBTHistoryResultPercentView *_percentView;
 
     UIButton *_accessoryButton;
     BOOL _accessoryButtonRotated;
@@ -39,6 +41,12 @@
         [[NSNotificationCenter defaultCenter] postNotificationName:RMBTTrafficLightTappedNotification object:self userInfo:nil];
     } forControlEvents:UIControlEventTouchUpInside];
     [self.contentView addSubview:_trafficLightButton];
+    
+    _percentView = [[RMBTHistoryResultPercentView alloc] initWithFrame:CGRectZero];
+    [_percentView setHidden:YES];
+    [_percentView setUnfilledColor:[UIColor rmbt_colorWithRGBHex:0xf2f2f2]];
+    [self.contentView addSubview:_percentView];
+    
 }
 
 - (id)initWithStyle:(UITableViewCellStyle)style reuseIdentifier:(NSString *)reuseIdentifier {
@@ -77,37 +85,19 @@
 - (void)setQOEItem:(RMBTHistoryQOEResultItem *)item {
     self.textLabel.text = [self categoryNameWithIdentifier:item.category];
     self.detailTextLabel.text = nil;
-<<<<<<< HEAD
-=======
-    self.imageView.image = [self categoryImageWithIdentifier: item.category];
->>>>>>> 5987d078
+    self.imageView.image = [self categoryImageWithIdentifier:item.category];
+    self.imageView.contentMode = UIViewContentModeScaleAspectFill;
 
     self.accessoryType = UITableViewCellAccessoryNone;
     [_trafficLightButton setImage:nil forState:UIControlStateNormal];
 
     if (item.classification != -1) {
-<<<<<<< HEAD
-        UIImage *image;
-        if (item.classification == 1) {
-            image = [UIImage imageNamed:@"traffic_lights_red"];
-        } else  if (item.classification == 2) {
-            image = [UIImage imageNamed:@"traffic_lights_yellow"];
-        } else if (item.classification == 3) {
-            image = [UIImage imageNamed:@"traffic_lights_green"];
-        } else if (item.classification == 4) {
-            image = [UIImage imageNamed:@"traffic_lights_darkgreen"];
-        } else {
-            image = [UIImage imageNamed:@"traffic_lights_none"];
-        }
-
-        [_trafficLightButton setImage:image forState:UIControlStateNormal];
-    }
-=======
-        UIImage *image = [self classificationImage:item.classification];
-        [_trafficLightButton setImage:image forState:UIControlStateNormal];
-    }
-    
->>>>>>> 5987d078
+        UIColor *color = [self classificationColor:item.classification];
+        [_percentView setHidden:NO];
+        [_percentView setPercents:item.quality.doubleValue];
+        [_percentView setFilledColor:color];
+    }
+    
     self.selectionStyle = UITableViewCellSelectionStyleNone;
     
     [self setNeedsLayout];
@@ -124,6 +114,14 @@
         self.detailTextLabel.frameRight -= (widthWithPadding - 10.0f);
     } else {
         _trafficLightButton.frame = CGRectZero;
+    }
+        
+    if (_percentView.isHidden == NO) {
+        CGFloat padding = 20.0f;
+        CGFloat width = 70.0f;
+        CGFloat height = 20.0f;
+        
+        _percentView.frame = CGRectMake(self.bounds.size.width - width - padding, (self.bounds.size.height - height) / 2, width, height);
     }
 }
 
@@ -179,8 +177,6 @@
     return NSLocalizedString(identifier, "");
 }
 
-<<<<<<< HEAD
-=======
 - (UIImage *)categoryImageWithIdentifier:(NSString *)identifier {
     UIImage *image;
     if ([identifier isEqualToString:@"streaming_audio_streaming"]) {
@@ -237,5 +233,21 @@
     return image;
 }
 
->>>>>>> 5987d078
+- (UIColor *)classificationColor:(NSInteger)classification {
+    UIColor *color;
+    if (classification == 1) {
+        color = [UIColor rmbt_colorWithRGBHex:0xfc441e];
+    } else if (classification == 2) {
+        color = [UIColor rmbt_colorWithRGBHex:0xddde2f];
+    } else if (classification == 3) {
+        color = [UIColor rmbt_colorWithRGBHex:0x3cc828];
+    } else if (classification == 4) {
+        color = [UIColor rmbt_colorWithRGBHex:0x2c941c];
+    } else {
+        color = [UIColor clearColor];
+    }
+    
+    return color;
+}
+
 @end