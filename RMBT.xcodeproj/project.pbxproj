// !$*UTF8*$!
{
	archiveVersion = 1;
	classes = {
	};
	objectVersion = 46;
	objects = {

/* Begin PBXBuildFile section */
		7ABF93939D07A19DF172C790 /* libPods-RMBT.a in Frameworks */ = {isa = PBXBuildFile; fileRef = 74B5D1F96A5D607CBD1C4902 /* libPods-RMBT.a */; };
		C573F2A5175281D300C728FC /* MapKit.framework in Frameworks */ = {isa = PBXBuildFile; fileRef = C573F2A4175281D300C728FC /* MapKit.framework */; };
		C573F2B1175294A500C728FC /* CoreLocation.framework in Frameworks */ = {isa = PBXBuildFile; fileRef = C573F2B0175294A500C728FC /* CoreLocation.framework */; };
		C59D7B471764E6CF003E9702 /* RMBTHelpers.m in Sources */ = {isa = PBXBuildFile; fileRef = C59D7B461764E6CF003E9702 /* RMBTHelpers.m */; };
		C5DEB476176364B100187C94 /* AVFoundation.framework in Frameworks */ = {isa = PBXBuildFile; fileRef = C5DEB475176364B100187C94 /* AVFoundation.framework */; };
		C5DEB478176364BC00187C94 /* CoreData.framework in Frameworks */ = {isa = PBXBuildFile; fileRef = C5DEB477176364BC00187C94 /* CoreData.framework */; };
		C5DEB47A176364C300187C94 /* CoreText.framework in Frameworks */ = {isa = PBXBuildFile; fileRef = C5DEB479176364C300187C94 /* CoreText.framework */; };
		C5DEB47C176364C900187C94 /* GLKit.framework in Frameworks */ = {isa = PBXBuildFile; fileRef = C5DEB47B176364C900187C94 /* GLKit.framework */; };
		C5DEB47E176364CE00187C94 /* ImageIO.framework in Frameworks */ = {isa = PBXBuildFile; fileRef = C5DEB47D176364CE00187C94 /* ImageIO.framework */; };
		C5DEB480176364D500187C94 /* libc++.dylib in Frameworks */ = {isa = PBXBuildFile; fileRef = C5DEB47F176364D500187C94 /* libc++.dylib */; };
		C5DEB482176364D900187C94 /* libicucore.dylib in Frameworks */ = {isa = PBXBuildFile; fileRef = C5DEB481176364D900187C94 /* libicucore.dylib */; };
		C5DEB484176364DF00187C94 /* libz.dylib in Frameworks */ = {isa = PBXBuildFile; fileRef = C5DEB483176364DF00187C94 /* libz.dylib */; };
		C5DEB486176364E400187C94 /* OpenGLES.framework in Frameworks */ = {isa = PBXBuildFile; fileRef = C5DEB485176364E400187C94 /* OpenGLES.framework */; };
		C703D3E21765CF5E00A38C34 /* RMBTSpeedGraphView.m in Sources */ = {isa = PBXBuildFile; fileRef = C703D3E11765CF5E00A38C34 /* RMBTSpeedGraphView.m */; };
		C708280C1CB6795D00F482EB /* RMBTThroughputHistoryTest.m in Sources */ = {isa = PBXBuildFile; fileRef = C7E46737177CDDB600AAF7F0 /* RMBTThroughputHistoryTest.m */; };
		C708280D1CB6795F00F482EB /* RMBTSpeedTest.m in Sources */ = {isa = PBXBuildFile; fileRef = C7F3FB26179CA64D00E336CF /* RMBTSpeedTest.m */; };
		C708280E1CB6796200F482EB /* RMBTHelpersTest.m in Sources */ = {isa = PBXBuildFile; fileRef = C706B19117E24BAB006C6143 /* RMBTHelpersTest.m */; };
		C70AFDEB1F2E06E40064D631 /* RMBTMapOptionsTypesViewController.m in Sources */ = {isa = PBXBuildFile; fileRef = C70AFDEA1F2E06E40064D631 /* RMBTMapOptionsTypesViewController.m */; };
		C70AFDEE1F2E0DC50064D631 /* RMBTMapOptionsOverlaysViewController.m in Sources */ = {isa = PBXBuildFile; fileRef = C70AFDED1F2E0DC50064D631 /* RMBTMapOptionsOverlaysViewController.m */; };
		C70C178C17D7BFC400F55964 /* Images.xcassets in Resources */ = {isa = PBXBuildFile; fileRef = C70C178B17D7BFC400F55964 /* Images.xcassets */; };
		C71161651E3CFA4800D8CC0C /* RMBTProgress.m in Sources */ = {isa = PBXBuildFile; fileRef = C71161641E3CFA4800D8CC0C /* RMBTProgress.m */; };
		C71161681E3CFF3800D8CC0C /* RMBTProgressTest.m in Sources */ = {isa = PBXBuildFile; fileRef = C71161661E3CFF1B00D8CC0C /* RMBTProgressTest.m */; };
		C71DD2421ED0ACDF009B449E /* RMBTQoSTCPTest.m in Sources */ = {isa = PBXBuildFile; fileRef = C71DD2411ED0ACDF009B449E /* RMBTQoSTCPTest.m */; };
		C71F38961F2CF60000D2F83A /* RMBTMapOptionsFilterViewController.m in Sources */ = {isa = PBXBuildFile; fileRef = C71F38951F2CF60000D2F83A /* RMBTMapOptionsFilterViewController.m */; };
		C7228DEA17FBAC0300FB984D /* CLLocation+RMBTFormat.m in Sources */ = {isa = PBXBuildFile; fileRef = C7228DE917FBAC0300FB984D /* CLLocation+RMBTFormat.m */; };
		C7228DEC17FC199F00FB984D /* RMBTMapCalloutView.xib in Resources */ = {isa = PBXBuildFile; fileRef = C7228DEB17FC199F00FB984D /* RMBTMapCalloutView.xib */; };
		C7228DEF17FC1ADF00FB984D /* RMBTHistoryResultItemCell.m in Sources */ = {isa = PBXBuildFile; fileRef = C7228DEE17FC1ADF00FB984D /* RMBTHistoryResultItemCell.m */; };
		C7228DF317FC1CC900FB984D /* RMBTMapCalloutView.m in Sources */ = {isa = PBXBuildFile; fileRef = C7228DF217FC1CC900FB984D /* RMBTMapCalloutView.m */; };
		C72A27A417E1ECD400EC98B3 /* RMBTSSLHelper.m in Sources */ = {isa = PBXBuildFile; fileRef = C72A27A317E1ECD400EC98B3 /* RMBTSSLHelper.m */; };
		C72F49A31F31CE3A00CCA650 /* TestStoryboard.storyboard in Resources */ = {isa = PBXBuildFile; fileRef = C72F49A51F31CE3A00CCA650 /* TestStoryboard.storyboard */; };
		C72F49AC1F32341100CCA650 /* RMBTLoopDetailsCell.m in Sources */ = {isa = PBXBuildFile; fileRef = C72F49AB1F32341100CCA650 /* RMBTLoopDetailsCell.m */; };
		C733B6D91DDE1EB2005B9105 /* RMBTHistoryQoSGroupResult.m in Sources */ = {isa = PBXBuildFile; fileRef = C733B6D81DDE1EB2005B9105 /* RMBTHistoryQoSGroupResult.m */; };
		C73780971E09EBEA00CA0558 /* RMBTQoSHTTPTest.m in Sources */ = {isa = PBXBuildFile; fileRef = C73780961E09EBEA00CA0558 /* RMBTQoSHTTPTest.m */; };
		C737AEE61E7D6947007962EB /* RMBTQoSUDPTest.m in Sources */ = {isa = PBXBuildFile; fileRef = C737AEE51E7D6947007962EB /* RMBTQoSUDPTest.m */; };
		C737AEE91E7D7C53007962EB /* RMBTQoSControlConnection.m in Sources */ = {isa = PBXBuildFile; fileRef = C737AEE81E7D7C53007962EB /* RMBTQoSControlConnection.m */; };
		C737AEEC1E7D8F59007962EB /* RMBTQoSCCTest.m in Sources */ = {isa = PBXBuildFile; fileRef = C737AEEB1E7D8F59007962EB /* RMBTQoSCCTest.m */; };
		C737AEF01E7D9F25007962EB /* RMBTQoSControlConnectionParams.m in Sources */ = {isa = PBXBuildFile; fileRef = C737AEEF1E7D9F25007962EB /* RMBTQoSControlConnectionParams.m */; };
		C73E792717673EBE0009855E /* RMBTSettings.m in Sources */ = {isa = PBXBuildFile; fileRef = C73E792617673EBE0009855E /* RMBTSettings.m */; };
		C73E792A176761630009855E /* RMBTSettingsViewController.m in Sources */ = {isa = PBXBuildFile; fileRef = C73E7929176761630009855E /* RMBTSettingsViewController.m */; };
		C741B62C1DD99D7A0097D84D /* libresolv.tbd in Frameworks */ = {isa = PBXBuildFile; fileRef = C741B62B1DD99D7A0097D84D /* libresolv.tbd */; };
		C7459B4D1EAC0B8A00042A42 /* RMBTQoSNonTransparentProxyTest.m in Sources */ = {isa = PBXBuildFile; fileRef = C7459B4C1EAC0B8A00042A42 /* RMBTQoSNonTransparentProxyTest.m */; };
		C7535B4818298F84003A8CC8 /* UITableViewCell+RMBTHeight.m in Sources */ = {isa = PBXBuildFile; fileRef = C7535B4718298F84003A8CC8 /* UITableViewCell+RMBTHeight.m */; };
		C75A1189179B12D800E2444F /* RMBTTOSViewController.m in Sources */ = {isa = PBXBuildFile; fileRef = C75A1188179B12D800E2444F /* RMBTTOSViewController.m */; };
		C75A118E179B3DEC00E2444F /* RMBTHistoryResultViewController.m in Sources */ = {isa = PBXBuildFile; fileRef = C75A118D179B3DEC00E2444F /* RMBTHistoryResultViewController.m */; };
		C75A1191179B50CE00E2444F /* RMBTHistoryResultDetailsViewController.m in Sources */ = {isa = PBXBuildFile; fileRef = C75A1190179B50CE00E2444F /* RMBTHistoryResultDetailsViewController.m */; };
		C75FF5C817B15DA600A58056 /* RMBTInfoTextViewController.m in Sources */ = {isa = PBXBuildFile; fileRef = C75FF5C717B15DA600A58056 /* RMBTInfoTextViewController.m */; };
		C75FF5CB17B16ABE00A58056 /* RMBTMapServer.m in Sources */ = {isa = PBXBuildFile; fileRef = C75FF5CA17B16ABE00A58056 /* RMBTMapServer.m */; };
		C75FF5CE17B16C2700A58056 /* RMBTMapViewController.m in Sources */ = {isa = PBXBuildFile; fileRef = C75FF5CD17B16C2700A58056 /* RMBTMapViewController.m */; };
		C75FF5D517B1970600A58056 /* RMBTMapOptions.m in Sources */ = {isa = PBXBuildFile; fileRef = C75FF5D417B1970600A58056 /* RMBTMapOptions.m */; };
		C75FF5D817B2602F00A58056 /* RMBTMapOptionsViewController.m in Sources */ = {isa = PBXBuildFile; fileRef = C75FF5D717B2602E00A58056 /* RMBTMapOptionsViewController.m */; };
		C764BEED1F0F65BF00F5CF80 /* RMBTLoopInfo.m in Sources */ = {isa = PBXBuildFile; fileRef = C764BEEC1F0F65BF00F5CF80 /* RMBTLoopInfo.m */; };
		C76B8C87177709C800925BE1 /* RMBTThroughputHistory.m in Sources */ = {isa = PBXBuildFile; fileRef = C76B8C86177709C800925BE1 /* RMBTThroughputHistory.m */; };
		C7704EA31E95531B00044AF6 /* RMBTHistorySpeedGraph.m in Sources */ = {isa = PBXBuildFile; fileRef = C7704EA21E95531B00044AF6 /* RMBTHistorySpeedGraph.m */; };
		C77071041E96812A00043884 /* RMBTHistorySpeedGraphCell.m in Sources */ = {isa = PBXBuildFile; fileRef = C77071031E96812A00043884 /* RMBTHistorySpeedGraphCell.m */; };
		C77071071E96BCC100043884 /* UIView+RMBTSubviews.m in Sources */ = {isa = PBXBuildFile; fileRef = C77071061E96BCC100043884 /* UIView+RMBTSubviews.m */; };
		C774EE7717920C9C00D623A3 /* RMBTConnectivity.m in Sources */ = {isa = PBXBuildFile; fileRef = C774EE7617920C9C00D623A3 /* RMBTConnectivity.m */; };
		C774EE7A1792F73D00D623A3 /* RMBTLocationTracker.m in Sources */ = {isa = PBXBuildFile; fileRef = C774EE791792F73D00D623A3 /* RMBTLocationTracker.m */; };
		C774EE7F1793676700D623A3 /* RMBTHistoryIndexViewController.m in Sources */ = {isa = PBXBuildFile; fileRef = C774EE7E1793676700D623A3 /* RMBTHistoryIndexViewController.m */; };
		C774EE8317936AF700D623A3 /* RMBTHistoryResult.m in Sources */ = {isa = PBXBuildFile; fileRef = C774EE8217936AF700D623A3 /* RMBTHistoryResult.m */; };
		C774EE861793742900D623A3 /* RMBTHistoryIndexCell.m in Sources */ = {isa = PBXBuildFile; fileRef = C774EE851793742900D623A3 /* RMBTHistoryIndexCell.m */; };
		C7770889179987B700BB478B /* RMBTInfoViewController.m in Sources */ = {isa = PBXBuildFile; fileRef = C7770888179987B700BB478B /* RMBTInfoViewController.m */; };
		C77708941799CB3F00BB478B /* UIViewController+ModalBrowser.m in Sources */ = {isa = PBXBuildFile; fileRef = C77708931799CB3F00BB478B /* UIViewController+ModalBrowser.m */; };
		C777D97D1DD8AA8700D1C824 /* RMBTQoSTestRunner.m in Sources */ = {isa = PBXBuildFile; fileRef = C777D97C1DD8AA8700D1C824 /* RMBTQoSTestRunner.m */; };
		C777D9801DD8AEC000D1C824 /* RMBTQoSTest.m in Sources */ = {isa = PBXBuildFile; fileRef = C777D97F1DD8AEC000D1C824 /* RMBTQoSTest.m */; };
		C777D9831DD8AED000D1C824 /* RMBTQoSDNSTest.m in Sources */ = {isa = PBXBuildFile; fileRef = C777D9821DD8AED000D1C824 /* RMBTQoSDNSTest.m */; };
		C777D9861DD8BEF700D1C824 /* RMBTQoSTestGroup.m in Sources */ = {isa = PBXBuildFile; fileRef = C777D9851DD8BEF700D1C824 /* RMBTQoSTestGroup.m */; };
		C77952DC1E23DF5200B95FFF /* RMBTQoSTracerouteTest.m in Sources */ = {isa = PBXBuildFile; fileRef = C77952DB1E23DF5200B95FFF /* RMBTQoSTracerouteTest.m */; };
		C77952DD1E23DF5200B95FFF /* RMBTQoSTracerouteTest.m in Sources */ = {isa = PBXBuildFile; fileRef = C77952DB1E23DF5200B95FFF /* RMBTQoSTracerouteTest.m */; };
		C779E9E917403364003874AB /* QuartzCore.framework in Frameworks */ = {isa = PBXBuildFile; fileRef = C779E9E817403364003874AB /* QuartzCore.framework */; };
		C780408D1814B09D0015EB24 /* MainStoryboard.storyboard in Resources */ = {isa = PBXBuildFile; fileRef = C792B8751814AEC700D504DF /* MainStoryboard.storyboard */; };
		C780CE4F1EA287C800332423 /* RMBTQosWebTestURLProtocol.m in Sources */ = {isa = PBXBuildFile; fileRef = C780CE4E1EA287C800332423 /* RMBTQosWebTestURLProtocol.m */; };
		C783F6891ED85312001CB2F9 /* RMBTQoSIPTest.m in Sources */ = {isa = PBXBuildFile; fileRef = C783F6881ED85312001CB2F9 /* RMBTQoSIPTest.m */; };
		C783F68C1EDC7A15001CB2F9 /* RMBTLoopModeConfirmationViewController.m in Sources */ = {isa = PBXBuildFile; fileRef = C783F68B1EDC7A15001CB2F9 /* RMBTLoopModeConfirmationViewController.m */; };
		C783F6911EDC7EB4001CB2F9 /* loop_mode_info.html in Resources */ = {isa = PBXBuildFile; fileRef = C783F68D1EDC7EB4001CB2F9 /* loop_mode_info.html */; };
		C783F6921EDC7EB4001CB2F9 /* loop_mode_info2.html in Resources */ = {isa = PBXBuildFile; fileRef = C783F68F1EDC7EB4001CB2F9 /* loop_mode_info2.html */; };
		C78D26BF1764A65D008143DF /* RMBTThroughput.m in Sources */ = {isa = PBXBuildFile; fileRef = C78D26BE1764A65D008143DF /* RMBTThroughput.m */; };
		C7912CB6177D581F004AD2A4 /* RMBTSpeed.m in Sources */ = {isa = PBXBuildFile; fileRef = C7912CB5177D581F004AD2A4 /* RMBTSpeed.m */; };
		C7916EB2173E9B6400B40152 /* RMBTControlServer.m in Sources */ = {isa = PBXBuildFile; fileRef = C7916EB1173E9B6400B40152 /* RMBTControlServer.m */; };
		C7916EB7173EB65F00B40152 /* SystemConfiguration.framework in Frameworks */ = {isa = PBXBuildFile; fileRef = C7916EB6173EB65F00B40152 /* SystemConfiguration.framework */; };
		C7916EB9173EB68200B40152 /* MobileCoreServices.framework in Frameworks */ = {isa = PBXBuildFile; fileRef = C7916EB8173EB68200B40152 /* MobileCoreServices.framework */; };
		C7978FD717F1D07100BF986C /* RMBTConnectivityTracker.m in Sources */ = {isa = PBXBuildFile; fileRef = C7978FD617F1D07100BF986C /* RMBTConnectivityTracker.m */; };
		C79C94A617713106000CF5EE /* RMBTLogger.m in Sources */ = {isa = PBXBuildFile; fileRef = C79C94A517713106000CF5EE /* RMBTLogger.m */; };
		C79E7B081DF5884700CFC95F /* RMBTHistoryQoSGroupViewController.m in Sources */ = {isa = PBXBuildFile; fileRef = C79E7B071DF5884700CFC95F /* RMBTHistoryQoSGroupViewController.m */; };
		C7A19B231E919BDD0044B6C8 /* RMBTQoSWebTest.m in Sources */ = {isa = PBXBuildFile; fileRef = C7A19B221E919BDD0044B6C8 /* RMBTQoSWebTest.m */; };
		C7A25B3917D95DAB00B7A44B /* RMBTTOS.m in Sources */ = {isa = PBXBuildFile; fileRef = C7A25B3817D95DAB00B7A44B /* RMBTTOS.m */; };
		C7A4B75A17B43C8400176B92 /* RMBTMapMeasurement.m in Sources */ = {isa = PBXBuildFile; fileRef = C7A4B75917B43C8400176B92 /* RMBTMapMeasurement.m */; };
		C7A8CC071DFDAC7E00D9E979 /* RMBTHistoryQoSSingleResult.m in Sources */ = {isa = PBXBuildFile; fileRef = C7A8CC061DFDAC7E00D9E979 /* RMBTHistoryQoSSingleResult.m */; };
		C7B15A34180AA6810097676F /* RMBTStatsViewController.m in Sources */ = {isa = PBXBuildFile; fileRef = C7B15A33180AA6810097676F /* RMBTStatsViewController.m */; };
		C7B4A99F17E8D3E700223ABD /* RMBTPing.m in Sources */ = {isa = PBXBuildFile; fileRef = C7B4A99E17E8D3E700223ABD /* RMBTPing.m */; };
		C7B4E9EE1F0CE4E500FA34F8 /* RMBTLoopDetailsViewController.m in Sources */ = {isa = PBXBuildFile; fileRef = C7B4E9ED1F0CE4E500FA34F8 /* RMBTLoopDetailsViewController.m */; };
		C7B5C1C41A3B2B5F002BECF3 /* UIColor+RMBTHex.m in Sources */ = {isa = PBXBuildFile; fileRef = C7B5C1C31A3B2B5F002BECF3 /* UIColor+RMBTHex.m */; };
		C7BC5C731F747A9E00A91F0F /* Launch Screen.storyboard in Resources */ = {isa = PBXBuildFile; fileRef = C7BC5C721F747A9E00A91F0F /* Launch Screen.storyboard */; };
		C7C242EC1EE5A02500E3C6E2 /* RMBTLoopModeTestViewController.m in Sources */ = {isa = PBXBuildFile; fileRef = C7C242EB1EE5A02500E3C6E2 /* RMBTLoopModeTestViewController.m */; };
		C7C242EF1EE5A20900E3C6E2 /* RMBTBaseTestViewController.m in Sources */ = {isa = PBXBuildFile; fileRef = C7C242EE1EE5A20900E3C6E2 /* RMBTBaseTestViewController.m */; };
		C7C5424417A69E9C000180A1 /* InfoPlist.strings in Resources */ = {isa = PBXBuildFile; fileRef = C7C5424617A69E9C000180A1 /* InfoPlist.strings */; };
		C7C5424D17A6DD3A000180A1 /* RMBTHistoryFilterViewController.m in Sources */ = {isa = PBXBuildFile; fileRef = C7C5424C17A6DD3A000180A1 /* RMBTHistoryFilterViewController.m */; };
		C7CBC54218105C140041301D /* RMBTModalWebViewController.m in Sources */ = {isa = PBXBuildFile; fileRef = C7CBC54118105C140041301D /* RMBTModalWebViewController.m */; };
		C7DE147C173E8F610079477A /* UIKit.framework in Frameworks */ = {isa = PBXBuildFile; fileRef = C7DE147B173E8F610079477A /* UIKit.framework */; };
		C7DE147E173E8F610079477A /* Foundation.framework in Frameworks */ = {isa = PBXBuildFile; fileRef = C7DE147D173E8F610079477A /* Foundation.framework */; };
		C7DE1480173E8F610079477A /* CoreGraphics.framework in Frameworks */ = {isa = PBXBuildFile; fileRef = C7DE147F173E8F610079477A /* CoreGraphics.framework */; };
		C7DE1488173E8F610079477A /* main.m in Sources */ = {isa = PBXBuildFile; fileRef = C7DE1487173E8F610079477A /* main.m */; };
		C7DE148C173E8F610079477A /* RMBTAppDelegate.m in Sources */ = {isa = PBXBuildFile; fileRef = C7DE148B173E8F610079477A /* RMBTAppDelegate.m */; };
		C7DE149B173E8F610079477A /* RMBTTestViewController.m in Sources */ = {isa = PBXBuildFile; fileRef = C7DE149A173E8F610079477A /* RMBTTestViewController.m */; };
		C7DF2BB617D91AE400A0E76B /* RMBTNews.m in Sources */ = {isa = PBXBuildFile; fileRef = C7DF2BB517D91AE400A0E76B /* RMBTNews.m */; };
		C7E58170180726E100706848 /* RMBTNavigationBar.m in Sources */ = {isa = PBXBuildFile; fileRef = C7E5816D180726E000706848 /* RMBTNavigationBar.m */; };
		C7E5817518075B5400706848 /* RMBTIntroViewController.m in Sources */ = {isa = PBXBuildFile; fileRef = C7E5817418075B5400706848 /* RMBTIntroViewController.m */; };
		C7E5817818078CDD00706848 /* RMBTVerticalTransitionController.m in Sources */ = {isa = PBXBuildFile; fileRef = C7E5817718078CDD00706848 /* RMBTVerticalTransitionController.m */; };
		C7EBA1A5173FD3F40055F578 /* RMBTTestParams.m in Sources */ = {isa = PBXBuildFile; fileRef = C7EBA1A4173FD3F40055F578 /* RMBTTestParams.m */; };
		C7EBA1A8173FE4A50055F578 /* RMBTTestWorker.m in Sources */ = {isa = PBXBuildFile; fileRef = C7EBA1A7173FE4A40055F578 /* RMBTTestWorker.m */; };
		C7ECD90F174DB042000DF966 /* RMBTTestRunner.m in Sources */ = {isa = PBXBuildFile; fileRef = C7ECD90E174DB042000DF966 /* RMBTTestRunner.m */; };
		C7ECD919174E93E1000DF966 /* RMBTTestResult.m in Sources */ = {isa = PBXBuildFile; fileRef = C7ECD918174E93E1000DF966 /* RMBTTestResult.m */; };
		C7ECD920174EB8EB000DF966 /* RMBTGaugeView.m in Sources */ = {isa = PBXBuildFile; fileRef = C7ECD91F174EB8EB000DF966 /* RMBTGaugeView.m */; };
		C7ECD97A174ED9AE000DF966 /* UIView+Position.m in Sources */ = {isa = PBXBuildFile; fileRef = C7ECD979174ED9AD000DF966 /* UIView+Position.m */; };
		C7EF30721DFEBBAA0002CCD0 /* RMBTHistoryQoSSingleResultCell.m in Sources */ = {isa = PBXBuildFile; fileRef = C7EF30711DFEBBAA0002CCD0 /* RMBTHistoryQoSSingleResultCell.m */; };
		C7EF30741DFEBBF80002CCD0 /* RMBTHistoryQoSSingleResultCell.xib in Resources */ = {isa = PBXBuildFile; fileRef = C7EF30731DFEBBF80002CCD0 /* RMBTHistoryQoSSingleResultCell.xib */; };
		C7EF307C1DFEEB140002CCD0 /* RMBTQoSProgressViewController.m in Sources */ = {isa = PBXBuildFile; fileRef = C7EF307B1DFEEB140002CCD0 /* RMBTQoSProgressViewController.m */; };
		C7EF69721E096F7D002F429C /* RMBTHistoryQoSSingleResultViewController.m in Sources */ = {isa = PBXBuildFile; fileRef = C7EF69711E096F7D002F429C /* RMBTHistoryQoSSingleResultViewController.m */; };
		C7F08F6A1769F37700741844 /* CoreTelephony.framework in Frameworks */ = {isa = PBXBuildFile; fileRef = C7F08F691769F37600741844 /* CoreTelephony.framework */; };
		C7F3FB33179CC86900E336CF /* terms_conditions_long.html in Resources */ = {isa = PBXBuildFile; fileRef = C7F3FB35179CC86900E336CF /* terms_conditions_long.html */; };
		C7F3FB3C179CCCD600E336CF /* Localizable.strings in Resources */ = {isa = PBXBuildFile; fileRef = C7F3FB3E179CCCD600E336CF /* Localizable.strings */; };
		C7F599A71A2A81940020ADC4 /* RMBTHistoryIndexCell.xib in Resources */ = {isa = PBXBuildFile; fileRef = C7F599A61A2A81940020ADC4 /* RMBTHistoryIndexCell.xib */; };
		C7FDBF2D1F03AECE0051E745 /* RMBTLoopMeasurementsViewController.m in Sources */ = {isa = PBXBuildFile; fileRef = C7FDBF2C1F03AECE0051E745 /* RMBTLoopMeasurementsViewController.m */; };
		E80C2E1F7313B6BCFBC4A346 /* libPods-RMBT.a in Frameworks */ = {isa = PBXBuildFile; fileRef = 74B5D1F96A5D607CBD1C4902 /* libPods-RMBT.a */; };
		E945361C24F2DA6300D12303 /* GoogleMaps.bundle in Resources */ = {isa = PBXBuildFile; fileRef = E945361B24F2DA6300D12303 /* GoogleMaps.bundle */; };
		E9789EEE24D74434007253EB /* WebKit.framework in Frameworks */ = {isa = PBXBuildFile; fileRef = E9789EED24D74434007253EB /* WebKit.framework */; };
<<<<<<< HEAD
		E999A69C24FC2B5A002FFE77 /* RMBTHistoryQOEResultItemCell.m in Sources */ = {isa = PBXBuildFile; fileRef = E999A69524FC1416002FFE77 /* RMBTHistoryQOEResultItemCell.m */; };
		E999A69D24FC2B5A002FFE77 /* RMBTHistoryQOEResultItemCell.m in Sources */ = {isa = PBXBuildFile; fileRef = E999A69524FC1416002FFE77 /* RMBTHistoryQOEResultItemCell.m */; };
		E99AC39E24E2DA6F00BBC177 /* RMBTQoSTest.m in Sources */ = {isa = PBXBuildFile; fileRef = C777D97F1DD8AEC000D1C824 /* RMBTQoSTest.m */; };
		E99AC39F24E2DA6F00BBC177 /* UITableViewCell+RMBTHeight.m in Sources */ = {isa = PBXBuildFile; fileRef = C7535B4718298F84003A8CC8 /* UITableViewCell+RMBTHeight.m */; };
		E99AC3A024E2DA6F00BBC177 /* main.m in Sources */ = {isa = PBXBuildFile; fileRef = C7DE1487173E8F610079477A /* main.m */; };
		E99AC3A124E2DA6F00BBC177 /* RMBTAppDelegate.m in Sources */ = {isa = PBXBuildFile; fileRef = C7DE148B173E8F610079477A /* RMBTAppDelegate.m */; };
		E99AC3A224E2DA6F00BBC177 /* RMBTQoSIPTest.m in Sources */ = {isa = PBXBuildFile; fileRef = C783F6881ED85312001CB2F9 /* RMBTQoSIPTest.m */; };
		E99AC3A324E2DA6F00BBC177 /* RMBTTestViewController.m in Sources */ = {isa = PBXBuildFile; fileRef = C7DE149A173E8F610079477A /* RMBTTestViewController.m */; };
		E99AC3A424E2DA6F00BBC177 /* RMBTControlServer.m in Sources */ = {isa = PBXBuildFile; fileRef = C7916EB1173E9B6400B40152 /* RMBTControlServer.m */; };
		E99AC3A524E2DA6F00BBC177 /* RMBTLoopDetailsCell.m in Sources */ = {isa = PBXBuildFile; fileRef = C72F49AB1F32341100CCA650 /* RMBTLoopDetailsCell.m */; };
		E99AC3A624E2DA6F00BBC177 /* RMBTTestParams.m in Sources */ = {isa = PBXBuildFile; fileRef = C7EBA1A4173FD3F40055F578 /* RMBTTestParams.m */; };
		E99AC3A724E2DA6F00BBC177 /* RMBTTOS.m in Sources */ = {isa = PBXBuildFile; fileRef = C7A25B3817D95DAB00B7A44B /* RMBTTOS.m */; };
		E99AC3A824E2DA6F00BBC177 /* RMBTTestWorker.m in Sources */ = {isa = PBXBuildFile; fileRef = C7EBA1A7173FE4A40055F578 /* RMBTTestWorker.m */; };
		E99AC3A924E2DA6F00BBC177 /* RMBTBaseTestViewController.m in Sources */ = {isa = PBXBuildFile; fileRef = C7C242EE1EE5A20900E3C6E2 /* RMBTBaseTestViewController.m */; };
		E99AC3AA24E2DA6F00BBC177 /* RMBTTestRunner.m in Sources */ = {isa = PBXBuildFile; fileRef = C7ECD90E174DB042000DF966 /* RMBTTestRunner.m */; };
		E99AC3AB24E2DA6F00BBC177 /* RMBTLoopMeasurementsViewController.m in Sources */ = {isa = PBXBuildFile; fileRef = C7FDBF2C1F03AECE0051E745 /* RMBTLoopMeasurementsViewController.m */; };
		E99AC3AC24E2DA6F00BBC177 /* RMBTQoSTCPTest.m in Sources */ = {isa = PBXBuildFile; fileRef = C71DD2411ED0ACDF009B449E /* RMBTQoSTCPTest.m */; };
		E99AC3AD24E2DA6F00BBC177 /* RMBTTestResult.m in Sources */ = {isa = PBXBuildFile; fileRef = C7ECD918174E93E1000DF966 /* RMBTTestResult.m */; };
		E99AC3AE24E2DA6F00BBC177 /* RMBTGaugeView.m in Sources */ = {isa = PBXBuildFile; fileRef = C7ECD91F174EB8EB000DF966 /* RMBTGaugeView.m */; };
		E99AC3AF24E2DA6F00BBC177 /* RMBTMapOptionsOverlaysViewController.m in Sources */ = {isa = PBXBuildFile; fileRef = C70AFDED1F2E0DC50064D631 /* RMBTMapOptionsOverlaysViewController.m */; };
		E99AC3B024E2DA6F00BBC177 /* RMBTHistoryQoSSingleResultCell.m in Sources */ = {isa = PBXBuildFile; fileRef = C7EF30711DFEBBAA0002CCD0 /* RMBTHistoryQoSSingleResultCell.m */; };
		E99AC3B124E2DA6F00BBC177 /* RMBTIntroViewController.m in Sources */ = {isa = PBXBuildFile; fileRef = C7E5817418075B5400706848 /* RMBTIntroViewController.m */; };
		E99AC3B224E2DA6F00BBC177 /* RMBTQoSHTTPTest.m in Sources */ = {isa = PBXBuildFile; fileRef = C73780961E09EBEA00CA0558 /* RMBTQoSHTTPTest.m */; };
		E99AC3B324E2DA6F00BBC177 /* UIView+Position.m in Sources */ = {isa = PBXBuildFile; fileRef = C7ECD979174ED9AD000DF966 /* UIView+Position.m */; };
		E99AC3B424E2DA6F00BBC177 /* RMBTPing.m in Sources */ = {isa = PBXBuildFile; fileRef = C7B4A99E17E8D3E700223ABD /* RMBTPing.m */; };
		E99AC3B524E2DA6F00BBC177 /* RMBTThroughput.m in Sources */ = {isa = PBXBuildFile; fileRef = C78D26BE1764A65D008143DF /* RMBTThroughput.m */; };
		E99AC3B624E2DA6F00BBC177 /* RMBTLoopInfo.m in Sources */ = {isa = PBXBuildFile; fileRef = C764BEEC1F0F65BF00F5CF80 /* RMBTLoopInfo.m */; };
		E99AC3B724E2DA6F00BBC177 /* UIView+RMBTSubviews.m in Sources */ = {isa = PBXBuildFile; fileRef = C77071061E96BCC100043884 /* UIView+RMBTSubviews.m */; };
		E99AC3B824E2DA6F00BBC177 /* RMBTHelpers.m in Sources */ = {isa = PBXBuildFile; fileRef = C59D7B461764E6CF003E9702 /* RMBTHelpers.m */; };
		E99AC3B924E2DA6F00BBC177 /* RMBTMapCalloutView.m in Sources */ = {isa = PBXBuildFile; fileRef = C7228DF217FC1CC900FB984D /* RMBTMapCalloutView.m */; };
		E99AC3BA24E2DA6F00BBC177 /* CLLocation+RMBTFormat.m in Sources */ = {isa = PBXBuildFile; fileRef = C7228DE917FBAC0300FB984D /* CLLocation+RMBTFormat.m */; };
		E99AC3BB24E2DA6F00BBC177 /* RMBTMapOptionsFilterViewController.m in Sources */ = {isa = PBXBuildFile; fileRef = C71F38951F2CF60000D2F83A /* RMBTMapOptionsFilterViewController.m */; };
		E99AC3BC24E2DA6F00BBC177 /* RMBTQoSProgressViewController.m in Sources */ = {isa = PBXBuildFile; fileRef = C7EF307B1DFEEB140002CCD0 /* RMBTQoSProgressViewController.m */; };
		E99AC3BD24E2DA6F00BBC177 /* RMBTHistoryResultItemCell.m in Sources */ = {isa = PBXBuildFile; fileRef = C7228DEE17FC1ADF00FB984D /* RMBTHistoryResultItemCell.m */; };
		E99AC3BE24E2DA6F00BBC177 /* UIColor+RMBTHex.m in Sources */ = {isa = PBXBuildFile; fileRef = C7B5C1C31A3B2B5F002BECF3 /* UIColor+RMBTHex.m */; };
		E99AC3BF24E2DA6F00BBC177 /* RMBTSpeedGraphView.m in Sources */ = {isa = PBXBuildFile; fileRef = C703D3E11765CF5E00A38C34 /* RMBTSpeedGraphView.m */; };
		E99AC3C024E2DA6F00BBC177 /* RMBTSettings.m in Sources */ = {isa = PBXBuildFile; fileRef = C73E792617673EBE0009855E /* RMBTSettings.m */; };
		E99AC3C124E2DA6F00BBC177 /* RMBTSettingsViewController.m in Sources */ = {isa = PBXBuildFile; fileRef = C73E7929176761630009855E /* RMBTSettingsViewController.m */; };
		E99AC3C224E2DA6F00BBC177 /* RMBTLogger.m in Sources */ = {isa = PBXBuildFile; fileRef = C79C94A517713106000CF5EE /* RMBTLogger.m */; };
		E99AC3C324E2DA6F00BBC177 /* RMBTThroughputHistory.m in Sources */ = {isa = PBXBuildFile; fileRef = C76B8C86177709C800925BE1 /* RMBTThroughputHistory.m */; };
		E99AC3C424E2DA6F00BBC177 /* RMBTProgress.m in Sources */ = {isa = PBXBuildFile; fileRef = C71161641E3CFA4800D8CC0C /* RMBTProgress.m */; };
		E99AC3C524E2DA6F00BBC177 /* RMBTSpeed.m in Sources */ = {isa = PBXBuildFile; fileRef = C7912CB5177D581F004AD2A4 /* RMBTSpeed.m */; };
		E99AC3C624E2DA6F00BBC177 /* RMBTStatsViewController.m in Sources */ = {isa = PBXBuildFile; fileRef = C7B15A33180AA6810097676F /* RMBTStatsViewController.m */; };
		E99AC3C724E2DA6F00BBC177 /* RMBTConnectivity.m in Sources */ = {isa = PBXBuildFile; fileRef = C774EE7617920C9C00D623A3 /* RMBTConnectivity.m */; };
		E99AC3C824E2DA6F00BBC177 /* RMBTMapOptionsTypesViewController.m in Sources */ = {isa = PBXBuildFile; fileRef = C70AFDEA1F2E06E40064D631 /* RMBTMapOptionsTypesViewController.m */; };
		E99AC3C924E2DA6F00BBC177 /* RMBTNavigationBar.m in Sources */ = {isa = PBXBuildFile; fileRef = C7E5816D180726E000706848 /* RMBTNavigationBar.m */; };
		E99AC3CA24E2DA6F00BBC177 /* RMBTQoSControlConnectionParams.m in Sources */ = {isa = PBXBuildFile; fileRef = C737AEEF1E7D9F25007962EB /* RMBTQoSControlConnectionParams.m */; };
		E99AC3CB24E2DA6F00BBC177 /* RMBTLocationTracker.m in Sources */ = {isa = PBXBuildFile; fileRef = C774EE791792F73D00D623A3 /* RMBTLocationTracker.m */; };
		E99AC3CC24E2DA6F00BBC177 /* RMBTNews.m in Sources */ = {isa = PBXBuildFile; fileRef = C7DF2BB517D91AE400A0E76B /* RMBTNews.m */; };
		E99AC3CD24E2DA6F00BBC177 /* RMBTSSLHelper.m in Sources */ = {isa = PBXBuildFile; fileRef = C72A27A317E1ECD400EC98B3 /* RMBTSSLHelper.m */; };
		E99AC3CE24E2DA6F00BBC177 /* RMBTVerticalTransitionController.m in Sources */ = {isa = PBXBuildFile; fileRef = C7E5817718078CDD00706848 /* RMBTVerticalTransitionController.m */; };
		E99AC3CF24E2DA6F00BBC177 /* RMBTHistoryIndexViewController.m in Sources */ = {isa = PBXBuildFile; fileRef = C774EE7E1793676700D623A3 /* RMBTHistoryIndexViewController.m */; };
		E99AC3D024E2DA6F00BBC177 /* RMBTLoopModeTestViewController.m in Sources */ = {isa = PBXBuildFile; fileRef = C7C242EB1EE5A02500E3C6E2 /* RMBTLoopModeTestViewController.m */; };
		E99AC3D124E2DA6F00BBC177 /* RMBTHistoryResult.m in Sources */ = {isa = PBXBuildFile; fileRef = C774EE8217936AF700D623A3 /* RMBTHistoryResult.m */; };
		E99AC3D224E2DA6F00BBC177 /* RMBTQoSCCTest.m in Sources */ = {isa = PBXBuildFile; fileRef = C737AEEB1E7D8F59007962EB /* RMBTQoSCCTest.m */; };
		E99AC3D324E2DA6F00BBC177 /* RMBTQoSDNSTest.m in Sources */ = {isa = PBXBuildFile; fileRef = C777D9821DD8AED000D1C824 /* RMBTQoSDNSTest.m */; };
		E99AC3D424E2DA6F00BBC177 /* RMBTHistoryIndexCell.m in Sources */ = {isa = PBXBuildFile; fileRef = C774EE851793742900D623A3 /* RMBTHistoryIndexCell.m */; };
		E99AC3D524E2DA6F00BBC177 /* RMBTQoSControlConnection.m in Sources */ = {isa = PBXBuildFile; fileRef = C737AEE81E7D7C53007962EB /* RMBTQoSControlConnection.m */; };
		E99AC3D624E2DA6F00BBC177 /* RMBTInfoViewController.m in Sources */ = {isa = PBXBuildFile; fileRef = C7770888179987B700BB478B /* RMBTInfoViewController.m */; };
		E99AC3D724E2DA6F00BBC177 /* UIViewController+ModalBrowser.m in Sources */ = {isa = PBXBuildFile; fileRef = C77708931799CB3F00BB478B /* UIViewController+ModalBrowser.m */; };
		E99AC3D824E2DA6F00BBC177 /* RMBTTOSViewController.m in Sources */ = {isa = PBXBuildFile; fileRef = C75A1188179B12D800E2444F /* RMBTTOSViewController.m */; };
		E99AC3D924E2DA6F00BBC177 /* RMBTHistoryResultViewController.m in Sources */ = {isa = PBXBuildFile; fileRef = C75A118D179B3DEC00E2444F /* RMBTHistoryResultViewController.m */; };
		E99AC3DA24E2DA6F00BBC177 /* RMBTModalWebViewController.m in Sources */ = {isa = PBXBuildFile; fileRef = C7CBC54118105C140041301D /* RMBTModalWebViewController.m */; };
		E99AC3DB24E2DA6F00BBC177 /* RMBTHistoryResultDetailsViewController.m in Sources */ = {isa = PBXBuildFile; fileRef = C75A1190179B50CE00E2444F /* RMBTHistoryResultDetailsViewController.m */; };
		E99AC3DC24E2DA6F00BBC177 /* RMBTHistorySpeedGraphCell.m in Sources */ = {isa = PBXBuildFile; fileRef = C77071031E96812A00043884 /* RMBTHistorySpeedGraphCell.m */; };
		E99AC3DD24E2DA6F00BBC177 /* RMBTHistoryFilterViewController.m in Sources */ = {isa = PBXBuildFile; fileRef = C7C5424C17A6DD3A000180A1 /* RMBTHistoryFilterViewController.m */; };
		E99AC3DE24E2DA6F00BBC177 /* RMBTInfoTextViewController.m in Sources */ = {isa = PBXBuildFile; fileRef = C75FF5C717B15DA600A58056 /* RMBTInfoTextViewController.m */; };
		E99AC3DF24E2DA6F00BBC177 /* RMBTMapServer.m in Sources */ = {isa = PBXBuildFile; fileRef = C75FF5CA17B16ABE00A58056 /* RMBTMapServer.m */; };
		E99AC3E024E2DA6F00BBC177 /* RMBTMapViewController.m in Sources */ = {isa = PBXBuildFile; fileRef = C75FF5CD17B16C2700A58056 /* RMBTMapViewController.m */; };
		E99AC3E124E2DA6F00BBC177 /* RMBTQoSTestRunner.m in Sources */ = {isa = PBXBuildFile; fileRef = C777D97C1DD8AA8700D1C824 /* RMBTQoSTestRunner.m */; };
		E99AC3E224E2DA6F00BBC177 /* RMBTMapOptions.m in Sources */ = {isa = PBXBuildFile; fileRef = C75FF5D417B1970600A58056 /* RMBTMapOptions.m */; };
		E99AC3E324E2DA6F00BBC177 /* RMBTHistoryQoSSingleResult.m in Sources */ = {isa = PBXBuildFile; fileRef = C7A8CC061DFDAC7E00D9E979 /* RMBTHistoryQoSSingleResult.m */; };
		E99AC3E424E2DA6F00BBC177 /* RMBTQoSTestGroup.m in Sources */ = {isa = PBXBuildFile; fileRef = C777D9851DD8BEF700D1C824 /* RMBTQoSTestGroup.m */; };
		E99AC3E524E2DA6F00BBC177 /* RMBTMapOptionsViewController.m in Sources */ = {isa = PBXBuildFile; fileRef = C75FF5D717B2602E00A58056 /* RMBTMapOptionsViewController.m */; };
		E99AC3E624E2DA6F00BBC177 /* RMBTQoSTracerouteTest.m in Sources */ = {isa = PBXBuildFile; fileRef = C77952DB1E23DF5200B95FFF /* RMBTQoSTracerouteTest.m */; };
		E99AC3E724E2DA6F00BBC177 /* RMBTQoSUDPTest.m in Sources */ = {isa = PBXBuildFile; fileRef = C737AEE51E7D6947007962EB /* RMBTQoSUDPTest.m */; };
		E99AC3E824E2DA6F00BBC177 /* RMBTConnectivityTracker.m in Sources */ = {isa = PBXBuildFile; fileRef = C7978FD617F1D07100BF986C /* RMBTConnectivityTracker.m */; };
		E99AC3E924E2DA6F00BBC177 /* RMBTQoSNonTransparentProxyTest.m in Sources */ = {isa = PBXBuildFile; fileRef = C7459B4C1EAC0B8A00042A42 /* RMBTQoSNonTransparentProxyTest.m */; };
		E99AC3EA24E2DA6F00BBC177 /* RMBTQoSWebTest.m in Sources */ = {isa = PBXBuildFile; fileRef = C7A19B221E919BDD0044B6C8 /* RMBTQoSWebTest.m */; };
		E99AC3EB24E2DA6F00BBC177 /* RMBTHistoryQoSGroupViewController.m in Sources */ = {isa = PBXBuildFile; fileRef = C79E7B071DF5884700CFC95F /* RMBTHistoryQoSGroupViewController.m */; };
		E99AC3EC24E2DA6F00BBC177 /* RMBTHistorySpeedGraph.m in Sources */ = {isa = PBXBuildFile; fileRef = C7704EA21E95531B00044AF6 /* RMBTHistorySpeedGraph.m */; };
		E99AC3ED24E2DA6F00BBC177 /* RMBTQosWebTestURLProtocol.m in Sources */ = {isa = PBXBuildFile; fileRef = C780CE4E1EA287C800332423 /* RMBTQosWebTestURLProtocol.m */; };
		E99AC3EE24E2DA6F00BBC177 /* RMBTLoopModeConfirmationViewController.m in Sources */ = {isa = PBXBuildFile; fileRef = C783F68B1EDC7A15001CB2F9 /* RMBTLoopModeConfirmationViewController.m */; };
		E99AC3EF24E2DA6F00BBC177 /* RMBTLoopDetailsViewController.m in Sources */ = {isa = PBXBuildFile; fileRef = C7B4E9ED1F0CE4E500FA34F8 /* RMBTLoopDetailsViewController.m */; };
		E99AC3F024E2DA6F00BBC177 /* RMBTHistoryQoSSingleResultViewController.m in Sources */ = {isa = PBXBuildFile; fileRef = C7EF69711E096F7D002F429C /* RMBTHistoryQoSSingleResultViewController.m */; };
		E99AC3F124E2DA6F00BBC177 /* RMBTHistoryQoSGroupResult.m in Sources */ = {isa = PBXBuildFile; fileRef = C733B6D81DDE1EB2005B9105 /* RMBTHistoryQoSGroupResult.m */; };
		E99AC3F224E2DA6F00BBC177 /* RMBTMapMeasurement.m in Sources */ = {isa = PBXBuildFile; fileRef = C7A4B75917B43C8400176B92 /* RMBTMapMeasurement.m */; };
		E99AC3F424E2DA6F00BBC177 /* libresolv.tbd in Frameworks */ = {isa = PBXBuildFile; fileRef = C741B62B1DD99D7A0097D84D /* libresolv.tbd */; };
		E99AC3F524E2DA6F00BBC177 /* CoreTelephony.framework in Frameworks */ = {isa = PBXBuildFile; fileRef = C7F08F691769F37600741844 /* CoreTelephony.framework */; };
		E99AC3F624E2DA6F00BBC177 /* OpenGLES.framework in Frameworks */ = {isa = PBXBuildFile; fileRef = C5DEB485176364E400187C94 /* OpenGLES.framework */; };
		E99AC3F724E2DA6F00BBC177 /* libz.dylib in Frameworks */ = {isa = PBXBuildFile; fileRef = C5DEB483176364DF00187C94 /* libz.dylib */; };
		E99AC3F824E2DA6F00BBC177 /* libicucore.dylib in Frameworks */ = {isa = PBXBuildFile; fileRef = C5DEB481176364D900187C94 /* libicucore.dylib */; };
		E99AC3F924E2DA6F00BBC177 /* libc++.dylib in Frameworks */ = {isa = PBXBuildFile; fileRef = C5DEB47F176364D500187C94 /* libc++.dylib */; };
		E99AC3FA24E2DA6F00BBC177 /* ImageIO.framework in Frameworks */ = {isa = PBXBuildFile; fileRef = C5DEB47D176364CE00187C94 /* ImageIO.framework */; };
		E99AC3FB24E2DA6F00BBC177 /* GLKit.framework in Frameworks */ = {isa = PBXBuildFile; fileRef = C5DEB47B176364C900187C94 /* GLKit.framework */; };
		E99AC3FC24E2DA6F00BBC177 /* CoreText.framework in Frameworks */ = {isa = PBXBuildFile; fileRef = C5DEB479176364C300187C94 /* CoreText.framework */; };
		E99AC3FD24E2DA6F00BBC177 /* CoreData.framework in Frameworks */ = {isa = PBXBuildFile; fileRef = C5DEB477176364BC00187C94 /* CoreData.framework */; };
		E99AC3FE24E2DA6F00BBC177 /* AVFoundation.framework in Frameworks */ = {isa = PBXBuildFile; fileRef = C5DEB475176364B100187C94 /* AVFoundation.framework */; };
		E99AC3FF24E2DA6F00BBC177 /* CoreLocation.framework in Frameworks */ = {isa = PBXBuildFile; fileRef = C573F2B0175294A500C728FC /* CoreLocation.framework */; };
		E99AC40024E2DA6F00BBC177 /* MapKit.framework in Frameworks */ = {isa = PBXBuildFile; fileRef = C573F2A4175281D300C728FC /* MapKit.framework */; };
		E99AC40124E2DA6F00BBC177 /* QuartzCore.framework in Frameworks */ = {isa = PBXBuildFile; fileRef = C779E9E817403364003874AB /* QuartzCore.framework */; };
		E99AC40224E2DA6F00BBC177 /* WebKit.framework in Frameworks */ = {isa = PBXBuildFile; fileRef = E9789EED24D74434007253EB /* WebKit.framework */; };
		E99AC40324E2DA6F00BBC177 /* MobileCoreServices.framework in Frameworks */ = {isa = PBXBuildFile; fileRef = C7916EB8173EB68200B40152 /* MobileCoreServices.framework */; };
		E99AC40424E2DA6F00BBC177 /* SystemConfiguration.framework in Frameworks */ = {isa = PBXBuildFile; fileRef = C7916EB6173EB65F00B40152 /* SystemConfiguration.framework */; };
		E99AC40524E2DA6F00BBC177 /* UIKit.framework in Frameworks */ = {isa = PBXBuildFile; fileRef = C7DE147B173E8F610079477A /* UIKit.framework */; };
		E99AC40624E2DA6F00BBC177 /* Foundation.framework in Frameworks */ = {isa = PBXBuildFile; fileRef = C7DE147D173E8F610079477A /* Foundation.framework */; };
		E99AC40724E2DA6F00BBC177 /* CoreGraphics.framework in Frameworks */ = {isa = PBXBuildFile; fileRef = C7DE147F173E8F610079477A /* CoreGraphics.framework */; };
		E99AC40A24E2DA6F00BBC177 /* MainStoryboard.storyboard in Resources */ = {isa = PBXBuildFile; fileRef = C792B8751814AEC700D504DF /* MainStoryboard.storyboard */; };
		E99AC40B24E2DA6F00BBC177 /* RMBTMapCalloutView.xib in Resources */ = {isa = PBXBuildFile; fileRef = C7228DEB17FC199F00FB984D /* RMBTMapCalloutView.xib */; };
		E99AC40C24E2DA6F00BBC177 /* terms_conditions_long.html in Resources */ = {isa = PBXBuildFile; fileRef = C7F3FB35179CC86900E336CF /* terms_conditions_long.html */; };
		E99AC40D24E2DA6F00BBC177 /* Localizable.strings in Resources */ = {isa = PBXBuildFile; fileRef = C7F3FB3E179CCCD600E336CF /* Localizable.strings */; };
		E99AC40E24E2DA6F00BBC177 /* RMBTHistoryIndexCell.xib in Resources */ = {isa = PBXBuildFile; fileRef = C7F599A61A2A81940020ADC4 /* RMBTHistoryIndexCell.xib */; };
		E99AC40F24E2DA6F00BBC177 /* loop_mode_info.html in Resources */ = {isa = PBXBuildFile; fileRef = C783F68D1EDC7EB4001CB2F9 /* loop_mode_info.html */; };
		E99AC41024E2DA6F00BBC177 /* Launch Screen.storyboard in Resources */ = {isa = PBXBuildFile; fileRef = C7BC5C721F747A9E00A91F0F /* Launch Screen.storyboard */; };
		E99AC41124E2DA6F00BBC177 /* RMBTHistoryQoSSingleResultCell.xib in Resources */ = {isa = PBXBuildFile; fileRef = C7EF30731DFEBBF80002CCD0 /* RMBTHistoryQoSSingleResultCell.xib */; };
		E99AC41224E2DA6F00BBC177 /* InfoPlist.strings in Resources */ = {isa = PBXBuildFile; fileRef = C7C5424617A69E9C000180A1 /* InfoPlist.strings */; };
		E99AC41324E2DA6F00BBC177 /* Images.xcassets in Resources */ = {isa = PBXBuildFile; fileRef = C70C178B17D7BFC400F55964 /* Images.xcassets */; };
		E99AC41424E2DA6F00BBC177 /* loop_mode_info2.html in Resources */ = {isa = PBXBuildFile; fileRef = C783F68F1EDC7EB4001CB2F9 /* loop_mode_info2.html */; };
		E99AC41524E2DA6F00BBC177 /* TestStoryboard.storyboard in Resources */ = {isa = PBXBuildFile; fileRef = C72F49A51F31CE3A00CCA650 /* TestStoryboard.storyboard */; };
=======
		E9968A2624FD762A0042159C /* WKWebView+RMBTConfiguration.m in Sources */ = {isa = PBXBuildFile; fileRef = E9968A2524FD762A0042159C /* WKWebView+RMBTConfiguration.m */; };
>>>>>>> 1ac31fd4
/* End PBXBuildFile section */

/* Begin PBXContainerItemProxy section */
		C70828071CB6792F00F482EB /* PBXContainerItemProxy */ = {
			isa = PBXContainerItemProxy;
			containerPortal = C7DE1470173E8F610079477A /* Project object */;
			proxyType = 1;
			remoteGlobalIDString = C7DE1477173E8F610079477A;
			remoteInfo = RMBT;
		};
/* End PBXContainerItemProxy section */

/* Begin PBXFileReference section */
		1F9C078F216F751C00F1FC10 /* RMBT.entitlements */ = {isa = PBXFileReference; lastKnownFileType = text.plist.entitlements; path = RMBT.entitlements; sourceTree = "<group>"; };
		74B5D1F96A5D607CBD1C4902 /* libPods-RMBT.a */ = {isa = PBXFileReference; explicitFileType = archive.ar; includeInIndex = 0; path = "libPods-RMBT.a"; sourceTree = BUILT_PRODUCTS_DIR; };
		89CA21386C488DD817CA1DC2 /* Pods-RMBT.debug.xcconfig */ = {isa = PBXFileReference; includeInIndex = 1; lastKnownFileType = text.xcconfig; name = "Pods-RMBT.debug.xcconfig"; path = "Pods/Target Support Files/Pods-RMBT/Pods-RMBT.debug.xcconfig"; sourceTree = "<group>"; };
		C573F2A4175281D300C728FC /* MapKit.framework */ = {isa = PBXFileReference; lastKnownFileType = wrapper.framework; name = MapKit.framework; path = System/Library/Frameworks/MapKit.framework; sourceTree = SDKROOT; };
		C573F2B0175294A500C728FC /* CoreLocation.framework */ = {isa = PBXFileReference; lastKnownFileType = wrapper.framework; name = CoreLocation.framework; path = System/Library/Frameworks/CoreLocation.framework; sourceTree = SDKROOT; };
		C59D7B451764E6CF003E9702 /* RMBTHelpers.h */ = {isa = PBXFileReference; fileEncoding = 4; lastKnownFileType = sourcecode.c.h; path = RMBTHelpers.h; sourceTree = "<group>"; };
		C59D7B461764E6CF003E9702 /* RMBTHelpers.m */ = {isa = PBXFileReference; fileEncoding = 4; lastKnownFileType = sourcecode.c.objc; path = RMBTHelpers.m; sourceTree = "<group>"; };
		C5DEB475176364B100187C94 /* AVFoundation.framework */ = {isa = PBXFileReference; lastKnownFileType = wrapper.framework; name = AVFoundation.framework; path = System/Library/Frameworks/AVFoundation.framework; sourceTree = SDKROOT; };
		C5DEB477176364BC00187C94 /* CoreData.framework */ = {isa = PBXFileReference; lastKnownFileType = wrapper.framework; name = CoreData.framework; path = System/Library/Frameworks/CoreData.framework; sourceTree = SDKROOT; };
		C5DEB479176364C300187C94 /* CoreText.framework */ = {isa = PBXFileReference; lastKnownFileType = wrapper.framework; name = CoreText.framework; path = System/Library/Frameworks/CoreText.framework; sourceTree = SDKROOT; };
		C5DEB47B176364C900187C94 /* GLKit.framework */ = {isa = PBXFileReference; lastKnownFileType = wrapper.framework; name = GLKit.framework; path = System/Library/Frameworks/GLKit.framework; sourceTree = SDKROOT; };
		C5DEB47D176364CE00187C94 /* ImageIO.framework */ = {isa = PBXFileReference; lastKnownFileType = wrapper.framework; name = ImageIO.framework; path = System/Library/Frameworks/ImageIO.framework; sourceTree = SDKROOT; };
		C5DEB47F176364D500187C94 /* libc++.dylib */ = {isa = PBXFileReference; lastKnownFileType = "compiled.mach-o.dylib"; name = "libc++.dylib"; path = "usr/lib/libc++.dylib"; sourceTree = SDKROOT; };
		C5DEB481176364D900187C94 /* libicucore.dylib */ = {isa = PBXFileReference; lastKnownFileType = "compiled.mach-o.dylib"; name = libicucore.dylib; path = usr/lib/libicucore.dylib; sourceTree = SDKROOT; };
		C5DEB483176364DF00187C94 /* libz.dylib */ = {isa = PBXFileReference; lastKnownFileType = "compiled.mach-o.dylib"; name = libz.dylib; path = usr/lib/libz.dylib; sourceTree = SDKROOT; };
		C5DEB485176364E400187C94 /* OpenGLES.framework */ = {isa = PBXFileReference; lastKnownFileType = wrapper.framework; name = OpenGLES.framework; path = System/Library/Frameworks/OpenGLES.framework; sourceTree = SDKROOT; };
		C703D3E01765CF5E00A38C34 /* RMBTSpeedGraphView.h */ = {isa = PBXFileReference; fileEncoding = 4; lastKnownFileType = sourcecode.c.h; path = RMBTSpeedGraphView.h; sourceTree = "<group>"; };
		C703D3E11765CF5E00A38C34 /* RMBTSpeedGraphView.m */ = {isa = PBXFileReference; fileEncoding = 4; lastKnownFileType = sourcecode.c.objc; path = RMBTSpeedGraphView.m; sourceTree = "<group>"; };
		C706B19117E24BAB006C6143 /* RMBTHelpersTest.m */ = {isa = PBXFileReference; fileEncoding = 4; lastKnownFileType = sourcecode.c.objc; path = RMBTHelpersTest.m; sourceTree = "<group>"; };
		C70828021CB6792F00F482EB /* RMBTTest.xctest */ = {isa = PBXFileReference; explicitFileType = wrapper.cfbundle; includeInIndex = 0; path = RMBTTest.xctest; sourceTree = BUILT_PRODUCTS_DIR; };
		C70828061CB6792F00F482EB /* Info.plist */ = {isa = PBXFileReference; lastKnownFileType = text.plist.xml; name = Info.plist; path = ../RMBTTest/Info.plist; sourceTree = "<group>"; };
		C70AFDE91F2E06E40064D631 /* RMBTMapOptionsTypesViewController.h */ = {isa = PBXFileReference; fileEncoding = 4; lastKnownFileType = sourcecode.c.h; path = RMBTMapOptionsTypesViewController.h; sourceTree = "<group>"; };
		C70AFDEA1F2E06E40064D631 /* RMBTMapOptionsTypesViewController.m */ = {isa = PBXFileReference; fileEncoding = 4; lastKnownFileType = sourcecode.c.objc; path = RMBTMapOptionsTypesViewController.m; sourceTree = "<group>"; };
		C70AFDEC1F2E0DC50064D631 /* RMBTMapOptionsOverlaysViewController.h */ = {isa = PBXFileReference; fileEncoding = 4; lastKnownFileType = sourcecode.c.h; path = RMBTMapOptionsOverlaysViewController.h; sourceTree = "<group>"; };
		C70AFDED1F2E0DC50064D631 /* RMBTMapOptionsOverlaysViewController.m */ = {isa = PBXFileReference; fileEncoding = 4; lastKnownFileType = sourcecode.c.objc; path = RMBTMapOptionsOverlaysViewController.m; sourceTree = "<group>"; };
		C70C178B17D7BFC400F55964 /* Images.xcassets */ = {isa = PBXFileReference; lastKnownFileType = folder.assetcatalog; path = Images.xcassets; sourceTree = "<group>"; };
		C71161631E3CFA4800D8CC0C /* RMBTProgress.h */ = {isa = PBXFileReference; fileEncoding = 4; lastKnownFileType = sourcecode.c.h; path = RMBTProgress.h; sourceTree = "<group>"; };
		C71161641E3CFA4800D8CC0C /* RMBTProgress.m */ = {isa = PBXFileReference; fileEncoding = 4; lastKnownFileType = sourcecode.c.objc; path = RMBTProgress.m; sourceTree = "<group>"; };
		C71161661E3CFF1B00D8CC0C /* RMBTProgressTest.m */ = {isa = PBXFileReference; fileEncoding = 4; lastKnownFileType = sourcecode.c.objc; path = RMBTProgressTest.m; sourceTree = "<group>"; };
		C71DD2401ED0ACDF009B449E /* RMBTQoSTCPTest.h */ = {isa = PBXFileReference; fileEncoding = 4; lastKnownFileType = sourcecode.c.h; path = RMBTQoSTCPTest.h; sourceTree = "<group>"; };
		C71DD2411ED0ACDF009B449E /* RMBTQoSTCPTest.m */ = {isa = PBXFileReference; fileEncoding = 4; lastKnownFileType = sourcecode.c.objc; path = RMBTQoSTCPTest.m; sourceTree = "<group>"; };
		C71F38941F2CF60000D2F83A /* RMBTMapOptionsFilterViewController.h */ = {isa = PBXFileReference; fileEncoding = 4; lastKnownFileType = sourcecode.c.h; path = RMBTMapOptionsFilterViewController.h; sourceTree = "<group>"; };
		C71F38951F2CF60000D2F83A /* RMBTMapOptionsFilterViewController.m */ = {isa = PBXFileReference; fileEncoding = 4; lastKnownFileType = sourcecode.c.objc; path = RMBTMapOptionsFilterViewController.m; sourceTree = "<group>"; };
		C7228DE817FBAC0300FB984D /* CLLocation+RMBTFormat.h */ = {isa = PBXFileReference; fileEncoding = 4; lastKnownFileType = sourcecode.c.h; path = "CLLocation+RMBTFormat.h"; sourceTree = "<group>"; };
		C7228DE917FBAC0300FB984D /* CLLocation+RMBTFormat.m */ = {isa = PBXFileReference; fileEncoding = 4; lastKnownFileType = sourcecode.c.objc; path = "CLLocation+RMBTFormat.m"; sourceTree = "<group>"; };
		C7228DEB17FC199F00FB984D /* RMBTMapCalloutView.xib */ = {isa = PBXFileReference; fileEncoding = 4; lastKnownFileType = file.xib; path = RMBTMapCalloutView.xib; sourceTree = "<group>"; };
		C7228DED17FC1ADF00FB984D /* RMBTHistoryResultItemCell.h */ = {isa = PBXFileReference; fileEncoding = 4; lastKnownFileType = sourcecode.c.h; path = RMBTHistoryResultItemCell.h; sourceTree = "<group>"; };
		C7228DEE17FC1ADF00FB984D /* RMBTHistoryResultItemCell.m */ = {isa = PBXFileReference; fileEncoding = 4; lastKnownFileType = sourcecode.c.objc; path = RMBTHistoryResultItemCell.m; sourceTree = "<group>"; };
		C7228DF117FC1CC900FB984D /* RMBTMapCalloutView.h */ = {isa = PBXFileReference; fileEncoding = 4; lastKnownFileType = sourcecode.c.h; path = RMBTMapCalloutView.h; sourceTree = "<group>"; };
		C7228DF217FC1CC900FB984D /* RMBTMapCalloutView.m */ = {isa = PBXFileReference; fileEncoding = 4; lastKnownFileType = sourcecode.c.objc; path = RMBTMapCalloutView.m; sourceTree = "<group>"; };
		C72A27A217E1ECD400EC98B3 /* RMBTSSLHelper.h */ = {isa = PBXFileReference; fileEncoding = 4; lastKnownFileType = sourcecode.c.h; path = RMBTSSLHelper.h; sourceTree = "<group>"; };
		C72A27A317E1ECD400EC98B3 /* RMBTSSLHelper.m */ = {isa = PBXFileReference; fileEncoding = 4; lastKnownFileType = sourcecode.c.objc; path = RMBTSSLHelper.m; sourceTree = "<group>"; };
		C72F49A41F31CE3A00CCA650 /* Base */ = {isa = PBXFileReference; lastKnownFileType = file.storyboard; name = Base; path = Base.lproj/TestStoryboard.storyboard; sourceTree = "<group>"; };
		C72F49A71F31CE3F00CCA650 /* de */ = {isa = PBXFileReference; lastKnownFileType = text.plist.strings; name = de; path = de.lproj/TestStoryboard.strings; sourceTree = "<group>"; };
		C72F49A81F320F3D00CCA650 /* de */ = {isa = PBXFileReference; lastKnownFileType = text.html; name = de; path = de.lproj/loop_mode_info.html; sourceTree = "<group>"; };
		C72F49A91F320F4100CCA650 /* de */ = {isa = PBXFileReference; lastKnownFileType = text.html; name = de; path = de.lproj/loop_mode_info2.html; sourceTree = "<group>"; };
		C72F49AA1F32341100CCA650 /* RMBTLoopDetailsCell.h */ = {isa = PBXFileReference; fileEncoding = 4; lastKnownFileType = sourcecode.c.h; path = RMBTLoopDetailsCell.h; sourceTree = "<group>"; };
		C72F49AB1F32341100CCA650 /* RMBTLoopDetailsCell.m */ = {isa = PBXFileReference; fileEncoding = 4; lastKnownFileType = sourcecode.c.objc; path = RMBTLoopDetailsCell.m; sourceTree = "<group>"; };
		C733B6D71DDE1EB2005B9105 /* RMBTHistoryQoSGroupResult.h */ = {isa = PBXFileReference; fileEncoding = 4; lastKnownFileType = sourcecode.c.h; path = RMBTHistoryQoSGroupResult.h; sourceTree = "<group>"; };
		C733B6D81DDE1EB2005B9105 /* RMBTHistoryQoSGroupResult.m */ = {isa = PBXFileReference; fileEncoding = 4; lastKnownFileType = sourcecode.c.objc; path = RMBTHistoryQoSGroupResult.m; sourceTree = "<group>"; };
		C73780951E09EBEA00CA0558 /* RMBTQoSHTTPTest.h */ = {isa = PBXFileReference; fileEncoding = 4; lastKnownFileType = sourcecode.c.h; path = RMBTQoSHTTPTest.h; sourceTree = "<group>"; };
		C73780961E09EBEA00CA0558 /* RMBTQoSHTTPTest.m */ = {isa = PBXFileReference; fileEncoding = 4; lastKnownFileType = sourcecode.c.objc; path = RMBTQoSHTTPTest.m; sourceTree = "<group>"; };
		C737AEE41E7D6947007962EB /* RMBTQoSUDPTest.h */ = {isa = PBXFileReference; fileEncoding = 4; lastKnownFileType = sourcecode.c.h; path = RMBTQoSUDPTest.h; sourceTree = "<group>"; };
		C737AEE51E7D6947007962EB /* RMBTQoSUDPTest.m */ = {isa = PBXFileReference; fileEncoding = 4; lastKnownFileType = sourcecode.c.objc; path = RMBTQoSUDPTest.m; sourceTree = "<group>"; };
		C737AEE71E7D7C53007962EB /* RMBTQoSControlConnection.h */ = {isa = PBXFileReference; fileEncoding = 4; lastKnownFileType = sourcecode.c.h; path = RMBTQoSControlConnection.h; sourceTree = "<group>"; };
		C737AEE81E7D7C53007962EB /* RMBTQoSControlConnection.m */ = {isa = PBXFileReference; fileEncoding = 4; lastKnownFileType = sourcecode.c.objc; path = RMBTQoSControlConnection.m; sourceTree = "<group>"; };
		C737AEEA1E7D8F59007962EB /* RMBTQoSCCTest.h */ = {isa = PBXFileReference; fileEncoding = 4; lastKnownFileType = sourcecode.c.h; path = RMBTQoSCCTest.h; sourceTree = "<group>"; };
		C737AEEB1E7D8F59007962EB /* RMBTQoSCCTest.m */ = {isa = PBXFileReference; fileEncoding = 4; lastKnownFileType = sourcecode.c.objc; path = RMBTQoSCCTest.m; sourceTree = "<group>"; };
		C737AEEE1E7D9F25007962EB /* RMBTQoSControlConnectionParams.h */ = {isa = PBXFileReference; fileEncoding = 4; lastKnownFileType = sourcecode.c.h; path = RMBTQoSControlConnectionParams.h; sourceTree = "<group>"; };
		C737AEEF1E7D9F25007962EB /* RMBTQoSControlConnectionParams.m */ = {isa = PBXFileReference; fileEncoding = 4; lastKnownFileType = sourcecode.c.objc; path = RMBTQoSControlConnectionParams.m; sourceTree = "<group>"; };
		C737DE0A182F013100E5551C /* Base */ = {isa = PBXFileReference; lastKnownFileType = text.html; name = Base; path = Base.lproj/terms_conditions_long.html; sourceTree = "<group>"; };
		C73E792517673EBE0009855E /* RMBTSettings.h */ = {isa = PBXFileReference; fileEncoding = 4; lastKnownFileType = sourcecode.c.h; path = RMBTSettings.h; sourceTree = "<group>"; };
		C73E792617673EBE0009855E /* RMBTSettings.m */ = {isa = PBXFileReference; fileEncoding = 4; lastKnownFileType = sourcecode.c.objc; path = RMBTSettings.m; sourceTree = "<group>"; };
		C73E7928176761630009855E /* RMBTSettingsViewController.h */ = {isa = PBXFileReference; fileEncoding = 4; lastKnownFileType = sourcecode.c.h; path = RMBTSettingsViewController.h; sourceTree = "<group>"; };
		C73E7929176761630009855E /* RMBTSettingsViewController.m */ = {isa = PBXFileReference; fileEncoding = 4; lastKnownFileType = sourcecode.c.objc; path = RMBTSettingsViewController.m; sourceTree = "<group>"; };
		C741B62B1DD99D7A0097D84D /* libresolv.tbd */ = {isa = PBXFileReference; lastKnownFileType = "sourcecode.text-based-dylib-definition"; name = libresolv.tbd; path = usr/lib/libresolv.tbd; sourceTree = SDKROOT; };
		C7459B4B1EAC0B8A00042A42 /* RMBTQoSNonTransparentProxyTest.h */ = {isa = PBXFileReference; fileEncoding = 4; lastKnownFileType = sourcecode.c.h; path = RMBTQoSNonTransparentProxyTest.h; sourceTree = "<group>"; };
		C7459B4C1EAC0B8A00042A42 /* RMBTQoSNonTransparentProxyTest.m */ = {isa = PBXFileReference; fileEncoding = 4; lastKnownFileType = sourcecode.c.objc; path = RMBTQoSNonTransparentProxyTest.m; sourceTree = "<group>"; };
		C7535B4618298F84003A8CC8 /* UITableViewCell+RMBTHeight.h */ = {isa = PBXFileReference; fileEncoding = 4; lastKnownFileType = sourcecode.c.h; path = "UITableViewCell+RMBTHeight.h"; sourceTree = "<group>"; };
		C7535B4718298F84003A8CC8 /* UITableViewCell+RMBTHeight.m */ = {isa = PBXFileReference; fileEncoding = 4; lastKnownFileType = sourcecode.c.objc; path = "UITableViewCell+RMBTHeight.m"; sourceTree = "<group>"; };
		C75A1187179B12D800E2444F /* RMBTTOSViewController.h */ = {isa = PBXFileReference; fileEncoding = 4; lastKnownFileType = sourcecode.c.h; path = RMBTTOSViewController.h; sourceTree = "<group>"; };
		C75A1188179B12D800E2444F /* RMBTTOSViewController.m */ = {isa = PBXFileReference; fileEncoding = 4; lastKnownFileType = sourcecode.c.objc; path = RMBTTOSViewController.m; sourceTree = "<group>"; };
		C75A118C179B3DEB00E2444F /* RMBTHistoryResultViewController.h */ = {isa = PBXFileReference; fileEncoding = 4; lastKnownFileType = sourcecode.c.h; path = RMBTHistoryResultViewController.h; sourceTree = "<group>"; };
		C75A118D179B3DEC00E2444F /* RMBTHistoryResultViewController.m */ = {isa = PBXFileReference; fileEncoding = 4; lastKnownFileType = sourcecode.c.objc; path = RMBTHistoryResultViewController.m; sourceTree = "<group>"; };
		C75A118F179B50CE00E2444F /* RMBTHistoryResultDetailsViewController.h */ = {isa = PBXFileReference; fileEncoding = 4; lastKnownFileType = sourcecode.c.h; path = RMBTHistoryResultDetailsViewController.h; sourceTree = "<group>"; };
		C75A1190179B50CE00E2444F /* RMBTHistoryResultDetailsViewController.m */ = {isa = PBXFileReference; fileEncoding = 4; lastKnownFileType = sourcecode.c.objc; path = RMBTHistoryResultDetailsViewController.m; sourceTree = "<group>"; };
		C75DEAFE1826C91200BC091E /* hr */ = {isa = PBXFileReference; lastKnownFileType = text.plist.strings; name = hr; path = hr.lproj/MainStoryboard.strings; sourceTree = "<group>"; };
		C75DEB021826CB2900BC091E /* hr */ = {isa = PBXFileReference; lastKnownFileType = text.plist.strings; name = hr; path = hr.lproj/Localizable.strings; sourceTree = "<group>"; };
		C75FF5C617B15DA600A58056 /* RMBTInfoTextViewController.h */ = {isa = PBXFileReference; fileEncoding = 4; lastKnownFileType = sourcecode.c.h; path = RMBTInfoTextViewController.h; sourceTree = "<group>"; };
		C75FF5C717B15DA600A58056 /* RMBTInfoTextViewController.m */ = {isa = PBXFileReference; fileEncoding = 4; lastKnownFileType = sourcecode.c.objc; path = RMBTInfoTextViewController.m; sourceTree = "<group>"; };
		C75FF5C917B16ABE00A58056 /* RMBTMapServer.h */ = {isa = PBXFileReference; fileEncoding = 4; lastKnownFileType = sourcecode.c.h; path = RMBTMapServer.h; sourceTree = "<group>"; };
		C75FF5CA17B16ABE00A58056 /* RMBTMapServer.m */ = {isa = PBXFileReference; fileEncoding = 4; lastKnownFileType = sourcecode.c.objc; path = RMBTMapServer.m; sourceTree = "<group>"; };
		C75FF5CC17B16C2700A58056 /* RMBTMapViewController.h */ = {isa = PBXFileReference; fileEncoding = 4; lastKnownFileType = sourcecode.c.h; path = RMBTMapViewController.h; sourceTree = "<group>"; };
		C75FF5CD17B16C2700A58056 /* RMBTMapViewController.m */ = {isa = PBXFileReference; fileEncoding = 4; lastKnownFileType = sourcecode.c.objc; path = RMBTMapViewController.m; sourceTree = "<group>"; };
		C75FF5D317B1970600A58056 /* RMBTMapOptions.h */ = {isa = PBXFileReference; fileEncoding = 4; lastKnownFileType = sourcecode.c.h; path = RMBTMapOptions.h; sourceTree = "<group>"; };
		C75FF5D417B1970600A58056 /* RMBTMapOptions.m */ = {isa = PBXFileReference; fileEncoding = 4; lastKnownFileType = sourcecode.c.objc; path = RMBTMapOptions.m; sourceTree = "<group>"; };
		C75FF5D617B2602E00A58056 /* RMBTMapOptionsViewController.h */ = {isa = PBXFileReference; fileEncoding = 4; lastKnownFileType = sourcecode.c.h; path = RMBTMapOptionsViewController.h; sourceTree = "<group>"; };
		C75FF5D717B2602E00A58056 /* RMBTMapOptionsViewController.m */ = {isa = PBXFileReference; fileEncoding = 4; lastKnownFileType = sourcecode.c.objc; path = RMBTMapOptionsViewController.m; sourceTree = "<group>"; };
		C764BEEB1F0F65BF00F5CF80 /* RMBTLoopInfo.h */ = {isa = PBXFileReference; fileEncoding = 4; lastKnownFileType = sourcecode.c.h; path = RMBTLoopInfo.h; sourceTree = "<group>"; };
		C764BEEC1F0F65BF00F5CF80 /* RMBTLoopInfo.m */ = {isa = PBXFileReference; fileEncoding = 4; lastKnownFileType = sourcecode.c.objc; path = RMBTLoopInfo.m; sourceTree = "<group>"; };
		C76B8C85177709C800925BE1 /* RMBTThroughputHistory.h */ = {isa = PBXFileReference; fileEncoding = 4; lastKnownFileType = sourcecode.c.h; path = RMBTThroughputHistory.h; sourceTree = "<group>"; };
		C76B8C86177709C800925BE1 /* RMBTThroughputHistory.m */ = {isa = PBXFileReference; fileEncoding = 4; lastKnownFileType = sourcecode.c.objc; path = RMBTThroughputHistory.m; sourceTree = "<group>"; };
		C7704EA11E95531B00044AF6 /* RMBTHistorySpeedGraph.h */ = {isa = PBXFileReference; fileEncoding = 4; lastKnownFileType = sourcecode.c.h; path = RMBTHistorySpeedGraph.h; sourceTree = "<group>"; };
		C7704EA21E95531B00044AF6 /* RMBTHistorySpeedGraph.m */ = {isa = PBXFileReference; fileEncoding = 4; lastKnownFileType = sourcecode.c.objc; path = RMBTHistorySpeedGraph.m; sourceTree = "<group>"; };
		C77071021E96812A00043884 /* RMBTHistorySpeedGraphCell.h */ = {isa = PBXFileReference; fileEncoding = 4; lastKnownFileType = sourcecode.c.h; path = RMBTHistorySpeedGraphCell.h; sourceTree = "<group>"; };
		C77071031E96812A00043884 /* RMBTHistorySpeedGraphCell.m */ = {isa = PBXFileReference; fileEncoding = 4; lastKnownFileType = sourcecode.c.objc; path = RMBTHistorySpeedGraphCell.m; sourceTree = "<group>"; };
		C77071051E96BCC100043884 /* UIView+RMBTSubviews.h */ = {isa = PBXFileReference; fileEncoding = 4; lastKnownFileType = sourcecode.c.h; path = "UIView+RMBTSubviews.h"; sourceTree = "<group>"; };
		C77071061E96BCC100043884 /* UIView+RMBTSubviews.m */ = {isa = PBXFileReference; fileEncoding = 4; lastKnownFileType = sourcecode.c.objc; path = "UIView+RMBTSubviews.m"; sourceTree = "<group>"; };
		C774E17017B0EBBD00C6129F /* RMBTConfig.h */ = {isa = PBXFileReference; fileEncoding = 4; lastKnownFileType = sourcecode.c.h; path = RMBTConfig.h; sourceTree = "<group>"; };
		C774EE7517920C9C00D623A3 /* RMBTConnectivity.h */ = {isa = PBXFileReference; fileEncoding = 4; lastKnownFileType = sourcecode.c.h; path = RMBTConnectivity.h; sourceTree = "<group>"; };
		C774EE7617920C9C00D623A3 /* RMBTConnectivity.m */ = {isa = PBXFileReference; fileEncoding = 4; lastKnownFileType = sourcecode.c.objc; path = RMBTConnectivity.m; sourceTree = "<group>"; };
		C774EE781792F73D00D623A3 /* RMBTLocationTracker.h */ = {isa = PBXFileReference; fileEncoding = 4; lastKnownFileType = sourcecode.c.h; path = RMBTLocationTracker.h; sourceTree = "<group>"; };
		C774EE791792F73D00D623A3 /* RMBTLocationTracker.m */ = {isa = PBXFileReference; fileEncoding = 4; lastKnownFileType = sourcecode.c.objc; path = RMBTLocationTracker.m; sourceTree = "<group>"; };
		C774EE7D1793676700D623A3 /* RMBTHistoryIndexViewController.h */ = {isa = PBXFileReference; fileEncoding = 4; lastKnownFileType = sourcecode.c.h; path = RMBTHistoryIndexViewController.h; sourceTree = "<group>"; };
		C774EE7E1793676700D623A3 /* RMBTHistoryIndexViewController.m */ = {isa = PBXFileReference; fileEncoding = 4; lastKnownFileType = sourcecode.c.objc; path = RMBTHistoryIndexViewController.m; sourceTree = "<group>"; };
		C774EE8117936AF700D623A3 /* RMBTHistoryResult.h */ = {isa = PBXFileReference; fileEncoding = 4; lastKnownFileType = sourcecode.c.h; path = RMBTHistoryResult.h; sourceTree = "<group>"; };
		C774EE8217936AF700D623A3 /* RMBTHistoryResult.m */ = {isa = PBXFileReference; fileEncoding = 4; lastKnownFileType = sourcecode.c.objc; path = RMBTHistoryResult.m; sourceTree = "<group>"; };
		C774EE841793742900D623A3 /* RMBTHistoryIndexCell.h */ = {isa = PBXFileReference; fileEncoding = 4; lastKnownFileType = sourcecode.c.h; path = RMBTHistoryIndexCell.h; sourceTree = "<group>"; };
		C774EE851793742900D623A3 /* RMBTHistoryIndexCell.m */ = {isa = PBXFileReference; fileEncoding = 4; lastKnownFileType = sourcecode.c.objc; path = RMBTHistoryIndexCell.m; sourceTree = "<group>"; };
		C7770887179987B700BB478B /* RMBTInfoViewController.h */ = {isa = PBXFileReference; fileEncoding = 4; lastKnownFileType = sourcecode.c.h; path = RMBTInfoViewController.h; sourceTree = "<group>"; };
		C7770888179987B700BB478B /* RMBTInfoViewController.m */ = {isa = PBXFileReference; fileEncoding = 4; lastKnownFileType = sourcecode.c.objc; path = RMBTInfoViewController.m; sourceTree = "<group>"; };
		C77708921799CB3F00BB478B /* UIViewController+ModalBrowser.h */ = {isa = PBXFileReference; fileEncoding = 4; lastKnownFileType = sourcecode.c.h; path = "UIViewController+ModalBrowser.h"; sourceTree = "<group>"; };
		C77708931799CB3F00BB478B /* UIViewController+ModalBrowser.m */ = {isa = PBXFileReference; fileEncoding = 4; lastKnownFileType = sourcecode.c.objc; path = "UIViewController+ModalBrowser.m"; sourceTree = "<group>"; };
		C777D97B1DD8AA8700D1C824 /* RMBTQoSTestRunner.h */ = {isa = PBXFileReference; fileEncoding = 4; lastKnownFileType = sourcecode.c.h; path = RMBTQoSTestRunner.h; sourceTree = "<group>"; };
		C777D97C1DD8AA8700D1C824 /* RMBTQoSTestRunner.m */ = {isa = PBXFileReference; fileEncoding = 4; lastKnownFileType = sourcecode.c.objc; path = RMBTQoSTestRunner.m; sourceTree = "<group>"; };
		C777D97E1DD8AEC000D1C824 /* RMBTQoSTest.h */ = {isa = PBXFileReference; fileEncoding = 4; lastKnownFileType = sourcecode.c.h; path = RMBTQoSTest.h; sourceTree = "<group>"; };
		C777D97F1DD8AEC000D1C824 /* RMBTQoSTest.m */ = {isa = PBXFileReference; fileEncoding = 4; lastKnownFileType = sourcecode.c.objc; path = RMBTQoSTest.m; sourceTree = "<group>"; };
		C777D9811DD8AED000D1C824 /* RMBTQoSDNSTest.h */ = {isa = PBXFileReference; fileEncoding = 4; lastKnownFileType = sourcecode.c.h; path = RMBTQoSDNSTest.h; sourceTree = "<group>"; };
		C777D9821DD8AED000D1C824 /* RMBTQoSDNSTest.m */ = {isa = PBXFileReference; fileEncoding = 4; lastKnownFileType = sourcecode.c.objc; path = RMBTQoSDNSTest.m; sourceTree = "<group>"; };
		C777D9841DD8BEF700D1C824 /* RMBTQoSTestGroup.h */ = {isa = PBXFileReference; fileEncoding = 4; lastKnownFileType = sourcecode.c.h; path = RMBTQoSTestGroup.h; sourceTree = "<group>"; };
		C777D9851DD8BEF700D1C824 /* RMBTQoSTestGroup.m */ = {isa = PBXFileReference; fileEncoding = 4; lastKnownFileType = sourcecode.c.objc; path = RMBTQoSTestGroup.m; sourceTree = "<group>"; };
		C77952DA1E23DF5200B95FFF /* RMBTQoSTracerouteTest.h */ = {isa = PBXFileReference; fileEncoding = 4; lastKnownFileType = sourcecode.c.h; path = RMBTQoSTracerouteTest.h; sourceTree = "<group>"; };
		C77952DB1E23DF5200B95FFF /* RMBTQoSTracerouteTest.m */ = {isa = PBXFileReference; fileEncoding = 4; lastKnownFileType = sourcecode.c.objc; path = RMBTQoSTracerouteTest.m; sourceTree = "<group>"; };
		C779CAA7182EFF6200398781 /* sv */ = {isa = PBXFileReference; lastKnownFileType = text.plist.strings; name = sv; path = sv.lproj/MainStoryboard.strings; sourceTree = "<group>"; };
		C779CAA9182EFF6200398781 /* sv */ = {isa = PBXFileReference; lastKnownFileType = text.plist.strings; name = sv; path = sv.lproj/Localizable.strings; sourceTree = "<group>"; };
		C779E9E817403364003874AB /* QuartzCore.framework */ = {isa = PBXFileReference; lastKnownFileType = wrapper.framework; name = QuartzCore.framework; path = System/Library/Frameworks/QuartzCore.framework; sourceTree = SDKROOT; };
		C780CE4D1EA287C800332423 /* RMBTQosWebTestURLProtocol.h */ = {isa = PBXFileReference; fileEncoding = 4; lastKnownFileType = sourcecode.c.h; path = RMBTQosWebTestURLProtocol.h; sourceTree = "<group>"; };
		C780CE4E1EA287C800332423 /* RMBTQosWebTestURLProtocol.m */ = {isa = PBXFileReference; fileEncoding = 4; lastKnownFileType = sourcecode.c.objc; path = RMBTQosWebTestURLProtocol.m; sourceTree = "<group>"; };
		C782A6F71AA62C7800297AFB /* cs */ = {isa = PBXFileReference; lastKnownFileType = text.plist.strings; name = cs; path = cs.lproj/Localizable.strings; sourceTree = "<group>"; };
		C782A6F81AA62C8600297AFB /* cs */ = {isa = PBXFileReference; lastKnownFileType = text.plist.strings; name = cs; path = cs.lproj/MainStoryboard.strings; sourceTree = "<group>"; };
		C783F6871ED85312001CB2F9 /* RMBTQoSIPTest.h */ = {isa = PBXFileReference; fileEncoding = 4; lastKnownFileType = sourcecode.c.h; path = RMBTQoSIPTest.h; sourceTree = "<group>"; };
		C783F6881ED85312001CB2F9 /* RMBTQoSIPTest.m */ = {isa = PBXFileReference; fileEncoding = 4; lastKnownFileType = sourcecode.c.objc; path = RMBTQoSIPTest.m; sourceTree = "<group>"; };
		C783F68A1EDC7A15001CB2F9 /* RMBTLoopModeConfirmationViewController.h */ = {isa = PBXFileReference; fileEncoding = 4; lastKnownFileType = sourcecode.c.h; path = RMBTLoopModeConfirmationViewController.h; sourceTree = "<group>"; };
		C783F68B1EDC7A15001CB2F9 /* RMBTLoopModeConfirmationViewController.m */ = {isa = PBXFileReference; fileEncoding = 4; lastKnownFileType = sourcecode.c.objc; path = RMBTLoopModeConfirmationViewController.m; sourceTree = "<group>"; };
		C783F68E1EDC7EB4001CB2F9 /* Base */ = {isa = PBXFileReference; lastKnownFileType = text.html; name = Base; path = Base.lproj/loop_mode_info.html; sourceTree = "<group>"; };
		C783F6901EDC7EB4001CB2F9 /* Base */ = {isa = PBXFileReference; lastKnownFileType = text.html; name = Base; path = Base.lproj/loop_mode_info2.html; sourceTree = "<group>"; };
		C78D26BD1764A65C008143DF /* RMBTThroughput.h */ = {isa = PBXFileReference; fileEncoding = 4; lastKnownFileType = sourcecode.c.h; path = RMBTThroughput.h; sourceTree = "<group>"; };
		C78D26BE1764A65D008143DF /* RMBTThroughput.m */ = {isa = PBXFileReference; fileEncoding = 4; lastKnownFileType = sourcecode.c.objc; path = RMBTThroughput.m; sourceTree = "<group>"; };
		C7912CB4177D581F004AD2A4 /* RMBTSpeed.h */ = {isa = PBXFileReference; fileEncoding = 4; lastKnownFileType = sourcecode.c.h; path = RMBTSpeed.h; sourceTree = "<group>"; };
		C7912CB5177D581F004AD2A4 /* RMBTSpeed.m */ = {isa = PBXFileReference; fileEncoding = 4; lastKnownFileType = sourcecode.c.objc; path = RMBTSpeed.m; sourceTree = "<group>"; };
		C7916EAA173E945E00B40152 /* RMBT-Info.plist */ = {isa = PBXFileReference; fileEncoding = 4; lastKnownFileType = text.plist.xml; path = "RMBT-Info.plist"; sourceTree = "<group>"; };
		C7916EB0173E9B6400B40152 /* RMBTControlServer.h */ = {isa = PBXFileReference; fileEncoding = 4; lastKnownFileType = sourcecode.c.h; path = RMBTControlServer.h; sourceTree = "<group>"; };
		C7916EB1173E9B6400B40152 /* RMBTControlServer.m */ = {isa = PBXFileReference; fileEncoding = 4; lastKnownFileType = sourcecode.c.objc; path = RMBTControlServer.m; sourceTree = "<group>"; };
		C7916EB6173EB65F00B40152 /* SystemConfiguration.framework */ = {isa = PBXFileReference; lastKnownFileType = wrapper.framework; name = SystemConfiguration.framework; path = System/Library/Frameworks/SystemConfiguration.framework; sourceTree = SDKROOT; };
		C7916EB8173EB68200B40152 /* MobileCoreServices.framework */ = {isa = PBXFileReference; lastKnownFileType = wrapper.framework; name = MobileCoreServices.framework; path = System/Library/Frameworks/MobileCoreServices.framework; sourceTree = SDKROOT; };
		C792B8741814AEC700D504DF /* Base */ = {isa = PBXFileReference; lastKnownFileType = file.storyboard; name = Base; path = Base.lproj/MainStoryboard.storyboard; sourceTree = "<group>"; };
		C792B8791814AED000D504DF /* de */ = {isa = PBXFileReference; lastKnownFileType = text.plist.strings; name = de; path = de.lproj/MainStoryboard.strings; sourceTree = "<group>"; };
		C79401EF17FAE2EF00484B8A /* RMBTNetworkType.h */ = {isa = PBXFileReference; fileEncoding = 4; lastKnownFileType = sourcecode.c.h; path = RMBTNetworkType.h; sourceTree = "<group>"; };
		C7978FD517F1D07100BF986C /* RMBTConnectivityTracker.h */ = {isa = PBXFileReference; fileEncoding = 4; lastKnownFileType = sourcecode.c.h; path = RMBTConnectivityTracker.h; sourceTree = "<group>"; };
		C7978FD617F1D07100BF986C /* RMBTConnectivityTracker.m */ = {isa = PBXFileReference; fileEncoding = 4; lastKnownFileType = sourcecode.c.objc; path = RMBTConnectivityTracker.m; sourceTree = "<group>"; };
		C79C94A417713106000CF5EE /* RMBTLogger.h */ = {isa = PBXFileReference; fileEncoding = 4; lastKnownFileType = sourcecode.c.h; path = RMBTLogger.h; sourceTree = "<group>"; };
		C79C94A517713106000CF5EE /* RMBTLogger.m */ = {isa = PBXFileReference; fileEncoding = 4; lastKnownFileType = sourcecode.c.objc; path = RMBTLogger.m; sourceTree = "<group>"; };
		C79E7B061DF5884700CFC95F /* RMBTHistoryQoSGroupViewController.h */ = {isa = PBXFileReference; fileEncoding = 4; lastKnownFileType = sourcecode.c.h; path = RMBTHistoryQoSGroupViewController.h; sourceTree = "<group>"; };
		C79E7B071DF5884700CFC95F /* RMBTHistoryQoSGroupViewController.m */ = {isa = PBXFileReference; fileEncoding = 4; lastKnownFileType = sourcecode.c.objc; path = RMBTHistoryQoSGroupViewController.m; sourceTree = "<group>"; };
		C7A053771784923700B3F6A2 /* RMBTBlockTypes.h */ = {isa = PBXFileReference; fileEncoding = 4; lastKnownFileType = sourcecode.c.h; path = RMBTBlockTypes.h; sourceTree = "<group>"; };
		C7A19B221E919BDD0044B6C8 /* RMBTQoSWebTest.m */ = {isa = PBXFileReference; fileEncoding = 4; lastKnownFileType = sourcecode.c.objc; path = RMBTQoSWebTest.m; sourceTree = "<group>"; };
		C7A19B241E919BE30044B6C8 /* RMBTQoSWebTest.h */ = {isa = PBXFileReference; fileEncoding = 4; lastKnownFileType = sourcecode.c.h; path = RMBTQoSWebTest.h; sourceTree = "<group>"; };
		C7A25B3717D95DAB00B7A44B /* RMBTTOS.h */ = {isa = PBXFileReference; fileEncoding = 4; lastKnownFileType = sourcecode.c.h; path = RMBTTOS.h; sourceTree = "<group>"; };
		C7A25B3817D95DAB00B7A44B /* RMBTTOS.m */ = {isa = PBXFileReference; fileEncoding = 4; lastKnownFileType = sourcecode.c.objc; path = RMBTTOS.m; sourceTree = "<group>"; };
		C7A4B75817B43C8400176B92 /* RMBTMapMeasurement.h */ = {isa = PBXFileReference; fileEncoding = 4; lastKnownFileType = sourcecode.c.h; path = RMBTMapMeasurement.h; sourceTree = "<group>"; };
		C7A4B75917B43C8400176B92 /* RMBTMapMeasurement.m */ = {isa = PBXFileReference; fileEncoding = 4; lastKnownFileType = sourcecode.c.objc; path = RMBTMapMeasurement.m; sourceTree = "<group>"; };
		C7A8CC051DFDAC7E00D9E979 /* RMBTHistoryQoSSingleResult.h */ = {isa = PBXFileReference; fileEncoding = 4; lastKnownFileType = sourcecode.c.h; path = RMBTHistoryQoSSingleResult.h; sourceTree = "<group>"; };
		C7A8CC061DFDAC7E00D9E979 /* RMBTHistoryQoSSingleResult.m */ = {isa = PBXFileReference; fileEncoding = 4; lastKnownFileType = sourcecode.c.objc; path = RMBTHistoryQoSSingleResult.m; sourceTree = "<group>"; };
		C7B15A32180AA6810097676F /* RMBTStatsViewController.h */ = {isa = PBXFileReference; fileEncoding = 4; lastKnownFileType = sourcecode.c.h; path = RMBTStatsViewController.h; sourceTree = "<group>"; };
		C7B15A33180AA6810097676F /* RMBTStatsViewController.m */ = {isa = PBXFileReference; fileEncoding = 4; lastKnownFileType = sourcecode.c.objc; path = RMBTStatsViewController.m; sourceTree = "<group>"; };
		C7B4A99D17E8D3E700223ABD /* RMBTPing.h */ = {isa = PBXFileReference; fileEncoding = 4; lastKnownFileType = sourcecode.c.h; path = RMBTPing.h; sourceTree = "<group>"; };
		C7B4A99E17E8D3E700223ABD /* RMBTPing.m */ = {isa = PBXFileReference; fileEncoding = 4; lastKnownFileType = sourcecode.c.objc; path = RMBTPing.m; sourceTree = "<group>"; };
		C7B4E9EC1F0CE4E500FA34F8 /* RMBTLoopDetailsViewController.h */ = {isa = PBXFileReference; fileEncoding = 4; lastKnownFileType = sourcecode.c.h; path = RMBTLoopDetailsViewController.h; sourceTree = "<group>"; };
		C7B4E9ED1F0CE4E500FA34F8 /* RMBTLoopDetailsViewController.m */ = {isa = PBXFileReference; fileEncoding = 4; lastKnownFileType = sourcecode.c.objc; path = RMBTLoopDetailsViewController.m; sourceTree = "<group>"; };
		C7B5C1C21A3B2B5F002BECF3 /* UIColor+RMBTHex.h */ = {isa = PBXFileReference; fileEncoding = 4; lastKnownFileType = sourcecode.c.h; path = "UIColor+RMBTHex.h"; sourceTree = "<group>"; };
		C7B5C1C31A3B2B5F002BECF3 /* UIColor+RMBTHex.m */ = {isa = PBXFileReference; fileEncoding = 4; lastKnownFileType = sourcecode.c.objc; path = "UIColor+RMBTHex.m"; sourceTree = "<group>"; };
		C7BC5C721F747A9E00A91F0F /* Launch Screen.storyboard */ = {isa = PBXFileReference; lastKnownFileType = file.storyboard; path = "Launch Screen.storyboard"; sourceTree = "<group>"; };
		C7C0EFE3176CD18F003758AA /* Debug.xcconfig */ = {isa = PBXFileReference; lastKnownFileType = text.xcconfig; name = Debug.xcconfig; path = Configurations/Debug.xcconfig; sourceTree = SOURCE_ROOT; };
		C7C242EA1EE5A02500E3C6E2 /* RMBTLoopModeTestViewController.h */ = {isa = PBXFileReference; fileEncoding = 4; lastKnownFileType = sourcecode.c.h; path = RMBTLoopModeTestViewController.h; sourceTree = "<group>"; };
		C7C242EB1EE5A02500E3C6E2 /* RMBTLoopModeTestViewController.m */ = {isa = PBXFileReference; fileEncoding = 4; lastKnownFileType = sourcecode.c.objc; path = RMBTLoopModeTestViewController.m; sourceTree = "<group>"; };
		C7C242ED1EE5A20900E3C6E2 /* RMBTBaseTestViewController.h */ = {isa = PBXFileReference; fileEncoding = 4; lastKnownFileType = sourcecode.c.h; path = RMBTBaseTestViewController.h; sourceTree = "<group>"; };
		C7C242EE1EE5A20900E3C6E2 /* RMBTBaseTestViewController.m */ = {isa = PBXFileReference; fileEncoding = 4; lastKnownFileType = sourcecode.c.objc; path = RMBTBaseTestViewController.m; sourceTree = "<group>"; };
		C7C5424B17A6DD3A000180A1 /* RMBTHistoryFilterViewController.h */ = {isa = PBXFileReference; fileEncoding = 4; lastKnownFileType = sourcecode.c.h; path = RMBTHistoryFilterViewController.h; sourceTree = "<group>"; };
		C7C5424C17A6DD3A000180A1 /* RMBTHistoryFilterViewController.m */ = {isa = PBXFileReference; fileEncoding = 4; lastKnownFileType = sourcecode.c.objc; path = RMBTHistoryFilterViewController.m; sourceTree = "<group>"; };
		C7C820FD184908B2009B757F /* fr */ = {isa = PBXFileReference; lastKnownFileType = text.plist.strings; name = fr; path = fr.lproj/MainStoryboard.strings; sourceTree = "<group>"; };
		C7C82100184908B2009B757F /* fr */ = {isa = PBXFileReference; lastKnownFileType = text.plist.strings; name = fr; path = fr.lproj/Localizable.strings; sourceTree = "<group>"; };
		C7CBC54018105C140041301D /* RMBTModalWebViewController.h */ = {isa = PBXFileReference; fileEncoding = 4; lastKnownFileType = sourcecode.c.h; path = RMBTModalWebViewController.h; sourceTree = "<group>"; };
		C7CBC54118105C140041301D /* RMBTModalWebViewController.m */ = {isa = PBXFileReference; fileEncoding = 4; lastKnownFileType = sourcecode.c.objc; path = RMBTModalWebViewController.m; sourceTree = "<group>"; };
		C7CC5560176CEAF300861605 /* _Shared.xcconfig */ = {isa = PBXFileReference; lastKnownFileType = text.xcconfig; name = _Shared.xcconfig; path = Configurations/_Shared.xcconfig; sourceTree = "<group>"; };
		C7DE1478173E8F610079477A /* RMBT.app */ = {isa = PBXFileReference; explicitFileType = wrapper.application; includeInIndex = 0; path = RMBT.app; sourceTree = BUILT_PRODUCTS_DIR; };
		C7DE147B173E8F610079477A /* UIKit.framework */ = {isa = PBXFileReference; lastKnownFileType = wrapper.framework; name = UIKit.framework; path = System/Library/Frameworks/UIKit.framework; sourceTree = SDKROOT; };
		C7DE147D173E8F610079477A /* Foundation.framework */ = {isa = PBXFileReference; lastKnownFileType = wrapper.framework; name = Foundation.framework; path = System/Library/Frameworks/Foundation.framework; sourceTree = SDKROOT; };
		C7DE147F173E8F610079477A /* CoreGraphics.framework */ = {isa = PBXFileReference; lastKnownFileType = wrapper.framework; name = CoreGraphics.framework; path = System/Library/Frameworks/CoreGraphics.framework; sourceTree = SDKROOT; };
		C7DE1487173E8F610079477A /* main.m */ = {isa = PBXFileReference; lastKnownFileType = sourcecode.c.objc; path = main.m; sourceTree = "<group>"; };
		C7DE1489173E8F610079477A /* RMBT-Prefix.pch */ = {isa = PBXFileReference; lastKnownFileType = sourcecode.c.h; path = "RMBT-Prefix.pch"; sourceTree = "<group>"; };
		C7DE148A173E8F610079477A /* RMBTAppDelegate.h */ = {isa = PBXFileReference; lastKnownFileType = sourcecode.c.h; path = RMBTAppDelegate.h; sourceTree = "<group>"; };
		C7DE148B173E8F610079477A /* RMBTAppDelegate.m */ = {isa = PBXFileReference; lastKnownFileType = sourcecode.c.objc; path = RMBTAppDelegate.m; sourceTree = "<group>"; };
		C7DE1499173E8F610079477A /* RMBTTestViewController.h */ = {isa = PBXFileReference; lastKnownFileType = sourcecode.c.h; path = RMBTTestViewController.h; sourceTree = "<group>"; };
		C7DE149A173E8F610079477A /* RMBTTestViewController.m */ = {isa = PBXFileReference; lastKnownFileType = sourcecode.c.objc; path = RMBTTestViewController.m; sourceTree = "<group>"; };
		C7DF2BB417D91AE400A0E76B /* RMBTNews.h */ = {isa = PBXFileReference; fileEncoding = 4; lastKnownFileType = sourcecode.c.h; path = RMBTNews.h; sourceTree = "<group>"; };
		C7DF2BB517D91AE400A0E76B /* RMBTNews.m */ = {isa = PBXFileReference; fileEncoding = 4; lastKnownFileType = sourcecode.c.objc; path = RMBTNews.m; sourceTree = "<group>"; };
		C7E4672C177CDDB600AAF7F0 /* SenTestingKit.framework */ = {isa = PBXFileReference; lastKnownFileType = wrapper.framework; name = SenTestingKit.framework; path = Library/Frameworks/SenTestingKit.framework; sourceTree = DEVELOPER_DIR; };
		C7E46737177CDDB600AAF7F0 /* RMBTThroughputHistoryTest.m */ = {isa = PBXFileReference; lastKnownFileType = sourcecode.c.objc; path = RMBTThroughputHistoryTest.m; sourceTree = "<group>"; };
		C7E46739177CDDB600AAF7F0 /* RMBTTests-Prefix.pch */ = {isa = PBXFileReference; lastKnownFileType = sourcecode.c.h; path = "RMBTTests-Prefix.pch"; sourceTree = "<group>"; };
		C7E5816C180726E000706848 /* RMBTNavigationBar.h */ = {isa = PBXFileReference; fileEncoding = 4; lastKnownFileType = sourcecode.c.h; name = RMBTNavigationBar.h; path = Sources/RMBTNavigationBar.h; sourceTree = SOURCE_ROOT; };
		C7E5816D180726E000706848 /* RMBTNavigationBar.m */ = {isa = PBXFileReference; fileEncoding = 4; lastKnownFileType = sourcecode.c.objc; name = RMBTNavigationBar.m; path = Sources/RMBTNavigationBar.m; sourceTree = SOURCE_ROOT; };
		C7E5817318075B5400706848 /* RMBTIntroViewController.h */ = {isa = PBXFileReference; fileEncoding = 4; lastKnownFileType = sourcecode.c.h; path = RMBTIntroViewController.h; sourceTree = "<group>"; };
		C7E5817418075B5400706848 /* RMBTIntroViewController.m */ = {isa = PBXFileReference; fileEncoding = 4; lastKnownFileType = sourcecode.c.objc; path = RMBTIntroViewController.m; sourceTree = "<group>"; };
		C7E5817618078CDD00706848 /* RMBTVerticalTransitionController.h */ = {isa = PBXFileReference; fileEncoding = 4; lastKnownFileType = sourcecode.c.h; path = RMBTVerticalTransitionController.h; sourceTree = "<group>"; };
		C7E5817718078CDD00706848 /* RMBTVerticalTransitionController.m */ = {isa = PBXFileReference; fileEncoding = 4; lastKnownFileType = sourcecode.c.objc; path = RMBTVerticalTransitionController.m; sourceTree = "<group>"; };
		C7E8916218317A13003AECA6 /* es */ = {isa = PBXFileReference; lastKnownFileType = text.plist.strings; name = es; path = es.lproj/MainStoryboard.strings; sourceTree = "<group>"; };
		C7E8916318317A13003AECA6 /* es */ = {isa = PBXFileReference; lastKnownFileType = text.plist.strings; name = es; path = es.lproj/Localizable.strings; sourceTree = "<group>"; };
		C7EBA1A3173FD3F30055F578 /* RMBTTestParams.h */ = {isa = PBXFileReference; fileEncoding = 4; lastKnownFileType = sourcecode.c.h; path = RMBTTestParams.h; sourceTree = "<group>"; };
		C7EBA1A4173FD3F40055F578 /* RMBTTestParams.m */ = {isa = PBXFileReference; fileEncoding = 4; lastKnownFileType = sourcecode.c.objc; path = RMBTTestParams.m; sourceTree = "<group>"; };
		C7EBA1A6173FE4A40055F578 /* RMBTTestWorker.h */ = {isa = PBXFileReference; fileEncoding = 4; lastKnownFileType = sourcecode.c.h; path = RMBTTestWorker.h; sourceTree = "<group>"; };
		C7EBA1A7173FE4A40055F578 /* RMBTTestWorker.m */ = {isa = PBXFileReference; fileEncoding = 4; lastKnownFileType = sourcecode.c.objc; path = RMBTTestWorker.m; sourceTree = "<group>"; };
		C7ECD90D174DB042000DF966 /* RMBTTestRunner.h */ = {isa = PBXFileReference; fileEncoding = 4; lastKnownFileType = sourcecode.c.h; path = RMBTTestRunner.h; sourceTree = "<group>"; };
		C7ECD90E174DB042000DF966 /* RMBTTestRunner.m */ = {isa = PBXFileReference; fileEncoding = 4; lastKnownFileType = sourcecode.c.objc; path = RMBTTestRunner.m; sourceTree = "<group>"; };
		C7ECD917174E93E1000DF966 /* RMBTTestResult.h */ = {isa = PBXFileReference; fileEncoding = 4; lastKnownFileType = sourcecode.c.h; path = RMBTTestResult.h; sourceTree = "<group>"; };
		C7ECD918174E93E1000DF966 /* RMBTTestResult.m */ = {isa = PBXFileReference; fileEncoding = 4; lastKnownFileType = sourcecode.c.objc; path = RMBTTestResult.m; sourceTree = "<group>"; };
		C7ECD91E174EB8EB000DF966 /* RMBTGaugeView.h */ = {isa = PBXFileReference; fileEncoding = 4; lastKnownFileType = sourcecode.c.h; path = RMBTGaugeView.h; sourceTree = "<group>"; };
		C7ECD91F174EB8EB000DF966 /* RMBTGaugeView.m */ = {isa = PBXFileReference; fileEncoding = 4; lastKnownFileType = sourcecode.c.objc; path = RMBTGaugeView.m; sourceTree = "<group>"; };
		C7ECD978174ED9AD000DF966 /* UIView+Position.h */ = {isa = PBXFileReference; fileEncoding = 4; lastKnownFileType = sourcecode.c.h; path = "UIView+Position.h"; sourceTree = "<group>"; };
		C7ECD979174ED9AD000DF966 /* UIView+Position.m */ = {isa = PBXFileReference; fileEncoding = 4; lastKnownFileType = sourcecode.c.objc; path = "UIView+Position.m"; sourceTree = "<group>"; };
		C7EF30701DFEBBAA0002CCD0 /* RMBTHistoryQoSSingleResultCell.h */ = {isa = PBXFileReference; fileEncoding = 4; lastKnownFileType = sourcecode.c.h; path = RMBTHistoryQoSSingleResultCell.h; sourceTree = "<group>"; };
		C7EF30711DFEBBAA0002CCD0 /* RMBTHistoryQoSSingleResultCell.m */ = {isa = PBXFileReference; fileEncoding = 4; lastKnownFileType = sourcecode.c.objc; path = RMBTHistoryQoSSingleResultCell.m; sourceTree = "<group>"; };
		C7EF30731DFEBBF80002CCD0 /* RMBTHistoryQoSSingleResultCell.xib */ = {isa = PBXFileReference; fileEncoding = 4; lastKnownFileType = file.xib; path = RMBTHistoryQoSSingleResultCell.xib; sourceTree = "<group>"; };
		C7EF307A1DFEEB140002CCD0 /* RMBTQoSProgressViewController.h */ = {isa = PBXFileReference; fileEncoding = 4; lastKnownFileType = sourcecode.c.h; path = RMBTQoSProgressViewController.h; sourceTree = "<group>"; };
		C7EF307B1DFEEB140002CCD0 /* RMBTQoSProgressViewController.m */ = {isa = PBXFileReference; fileEncoding = 4; lastKnownFileType = sourcecode.c.objc; path = RMBTQoSProgressViewController.m; sourceTree = "<group>"; };
		C7EF69701E096F7D002F429C /* RMBTHistoryQoSSingleResultViewController.h */ = {isa = PBXFileReference; fileEncoding = 4; lastKnownFileType = sourcecode.c.h; path = RMBTHistoryQoSSingleResultViewController.h; sourceTree = "<group>"; };
		C7EF69711E096F7D002F429C /* RMBTHistoryQoSSingleResultViewController.m */ = {isa = PBXFileReference; fileEncoding = 4; lastKnownFileType = sourcecode.c.objc; path = RMBTHistoryQoSSingleResultViewController.m; sourceTree = "<group>"; };
		C7F08F691769F37600741844 /* CoreTelephony.framework */ = {isa = PBXFileReference; lastKnownFileType = wrapper.framework; name = CoreTelephony.framework; path = System/Library/Frameworks/CoreTelephony.framework; sourceTree = SDKROOT; };
		C7F3FB26179CA64D00E336CF /* RMBTSpeedTest.m */ = {isa = PBXFileReference; fileEncoding = 4; lastKnownFileType = sourcecode.c.objc; path = RMBTSpeedTest.m; sourceTree = "<group>"; };
		C7F3FB3F179CCCD800E336CF /* de */ = {isa = PBXFileReference; lastKnownFileType = text.plist.strings; name = de; path = de.lproj/Localizable.strings; sourceTree = "<group>"; };
		C7F599A61A2A81940020ADC4 /* RMBTHistoryIndexCell.xib */ = {isa = PBXFileReference; fileEncoding = 4; lastKnownFileType = file.xib; path = RMBTHistoryIndexCell.xib; sourceTree = "<group>"; };
		C7FDBF2B1F03AECE0051E745 /* RMBTLoopMeasurementsViewController.h */ = {isa = PBXFileReference; fileEncoding = 4; lastKnownFileType = sourcecode.c.h; path = RMBTLoopMeasurementsViewController.h; sourceTree = "<group>"; };
		C7FDBF2C1F03AECE0051E745 /* RMBTLoopMeasurementsViewController.m */ = {isa = PBXFileReference; fileEncoding = 4; lastKnownFileType = sourcecode.c.objc; path = RMBTLoopMeasurementsViewController.m; sourceTree = "<group>"; };
		E945361B24F2DA6300D12303 /* GoogleMaps.bundle */ = {isa = PBXFileReference; lastKnownFileType = "wrapper.plug-in"; name = GoogleMaps.bundle; path = Pods/GoogleMaps/Maps/Frameworks/GoogleMaps.framework/Resources/GoogleMaps.bundle; sourceTree = "<group>"; };
		E9789EED24D74434007253EB /* WebKit.framework */ = {isa = PBXFileReference; lastKnownFileType = wrapper.framework; name = WebKit.framework; path = System/Library/Frameworks/WebKit.framework; sourceTree = SDKROOT; };
<<<<<<< HEAD
		E999A69524FC1416002FFE77 /* RMBTHistoryQOEResultItemCell.m */ = {isa = PBXFileReference; fileEncoding = 4; lastKnownFileType = sourcecode.c.objc; path = RMBTHistoryQOEResultItemCell.m; sourceTree = "<group>"; };
		E999A69624FC1416002FFE77 /* RMBTHistoryQOEResultItemCell.h */ = {isa = PBXFileReference; fileEncoding = 4; lastKnownFileType = sourcecode.c.h; path = RMBTHistoryQOEResultItemCell.h; sourceTree = "<group>"; };
		E99AC41A24E2DA6F00BBC177 /* RMBT_Specure.app */ = {isa = PBXFileReference; explicitFileType = wrapper.application; includeInIndex = 0; path = RMBT_Specure.app; sourceTree = BUILT_PRODUCTS_DIR; };
		E99AC41B24E2DA7000BBC177 /* RMBT copy-Info.plist */ = {isa = PBXFileReference; lastKnownFileType = text.plist.xml; name = "RMBT copy-Info.plist"; path = "/Users/sglushchenko/Projects/open-rmbt-ios/RMBT copy-Info.plist"; sourceTree = "<absolute>"; };
=======
		E9968A2424FD762A0042159C /* WKWebView+RMBTConfiguration.h */ = {isa = PBXFileReference; lastKnownFileType = sourcecode.c.h; path = "WKWebView+RMBTConfiguration.h"; sourceTree = "<group>"; };
		E9968A2524FD762A0042159C /* WKWebView+RMBTConfiguration.m */ = {isa = PBXFileReference; lastKnownFileType = sourcecode.c.objc; path = "WKWebView+RMBTConfiguration.m"; sourceTree = "<group>"; };
>>>>>>> 1ac31fd4
/* End PBXFileReference section */

/* Begin PBXFrameworksBuildPhase section */
		C70827FF1CB6792F00F482EB /* Frameworks */ = {
			isa = PBXFrameworksBuildPhase;
			buildActionMask = 2147483647;
			files = (
			);
			runOnlyForDeploymentPostprocessing = 0;
		};
		C7DE1475173E8F610079477A /* Frameworks */ = {
			isa = PBXFrameworksBuildPhase;
			buildActionMask = 2147483647;
			files = (
				C741B62C1DD99D7A0097D84D /* libresolv.tbd in Frameworks */,
				C7F08F6A1769F37700741844 /* CoreTelephony.framework in Frameworks */,
				C5DEB486176364E400187C94 /* OpenGLES.framework in Frameworks */,
				C5DEB484176364DF00187C94 /* libz.dylib in Frameworks */,
				C5DEB482176364D900187C94 /* libicucore.dylib in Frameworks */,
				C5DEB480176364D500187C94 /* libc++.dylib in Frameworks */,
				C5DEB47E176364CE00187C94 /* ImageIO.framework in Frameworks */,
				C5DEB47C176364C900187C94 /* GLKit.framework in Frameworks */,
				C5DEB47A176364C300187C94 /* CoreText.framework in Frameworks */,
				C5DEB478176364BC00187C94 /* CoreData.framework in Frameworks */,
				C5DEB476176364B100187C94 /* AVFoundation.framework in Frameworks */,
				C573F2B1175294A500C728FC /* CoreLocation.framework in Frameworks */,
				C573F2A5175281D300C728FC /* MapKit.framework in Frameworks */,
				C779E9E917403364003874AB /* QuartzCore.framework in Frameworks */,
				E9789EEE24D74434007253EB /* WebKit.framework in Frameworks */,
				C7916EB9173EB68200B40152 /* MobileCoreServices.framework in Frameworks */,
				C7916EB7173EB65F00B40152 /* SystemConfiguration.framework in Frameworks */,
				C7DE147C173E8F610079477A /* UIKit.framework in Frameworks */,
				C7DE147E173E8F610079477A /* Foundation.framework in Frameworks */,
				C7DE1480173E8F610079477A /* CoreGraphics.framework in Frameworks */,
				7ABF93939D07A19DF172C790 /* libPods-RMBT.a in Frameworks */,
				E80C2E1F7313B6BCFBC4A346 /* libPods-RMBT.a in Frameworks */,
			);
			runOnlyForDeploymentPostprocessing = 0;
		};
		E99AC3F324E2DA6F00BBC177 /* Frameworks */ = {
			isa = PBXFrameworksBuildPhase;
			buildActionMask = 2147483647;
			files = (
				E99AC3F424E2DA6F00BBC177 /* libresolv.tbd in Frameworks */,
				E99AC3F524E2DA6F00BBC177 /* CoreTelephony.framework in Frameworks */,
				E99AC3F624E2DA6F00BBC177 /* OpenGLES.framework in Frameworks */,
				E99AC3F724E2DA6F00BBC177 /* libz.dylib in Frameworks */,
				E99AC3F824E2DA6F00BBC177 /* libicucore.dylib in Frameworks */,
				E99AC3F924E2DA6F00BBC177 /* libc++.dylib in Frameworks */,
				E99AC3FA24E2DA6F00BBC177 /* ImageIO.framework in Frameworks */,
				E99AC3FB24E2DA6F00BBC177 /* GLKit.framework in Frameworks */,
				E99AC3FC24E2DA6F00BBC177 /* CoreText.framework in Frameworks */,
				E99AC3FD24E2DA6F00BBC177 /* CoreData.framework in Frameworks */,
				E99AC3FE24E2DA6F00BBC177 /* AVFoundation.framework in Frameworks */,
				E99AC3FF24E2DA6F00BBC177 /* CoreLocation.framework in Frameworks */,
				E99AC40024E2DA6F00BBC177 /* MapKit.framework in Frameworks */,
				E99AC40124E2DA6F00BBC177 /* QuartzCore.framework in Frameworks */,
				E99AC40224E2DA6F00BBC177 /* WebKit.framework in Frameworks */,
				E99AC40324E2DA6F00BBC177 /* MobileCoreServices.framework in Frameworks */,
				E99AC40424E2DA6F00BBC177 /* SystemConfiguration.framework in Frameworks */,
				E99AC40524E2DA6F00BBC177 /* UIKit.framework in Frameworks */,
				E99AC40624E2DA6F00BBC177 /* Foundation.framework in Frameworks */,
				E99AC40724E2DA6F00BBC177 /* CoreGraphics.framework in Frameworks */,
			);
			runOnlyForDeploymentPostprocessing = 0;
		};
/* End PBXFrameworksBuildPhase section */

/* Begin PBXGroup section */
		B5AF762C1C3DE54BD04B4440 /* Pods */ = {
			isa = PBXGroup;
			children = (
				89CA21386C488DD817CA1DC2 /* Pods-RMBT.debug.xcconfig */,
			);
			name = Pods;
			sourceTree = "<group>";
		};
		C5DEB48B1763A0A800187C94 /* Map */ = {
			isa = PBXGroup;
			children = (
				C7228DF017FC1CB100FB984D /* Callout */,
				C7C5B54E17E887040035D752 /* Models */,
				C75FF5CC17B16C2700A58056 /* RMBTMapViewController.h */,
				C75FF5CD17B16C2700A58056 /* RMBTMapViewController.m */,
				C75FF5D617B2602E00A58056 /* RMBTMapOptionsViewController.h */,
				C75FF5D717B2602E00A58056 /* RMBTMapOptionsViewController.m */,
				C71F38941F2CF60000D2F83A /* RMBTMapOptionsFilterViewController.h */,
				C71F38951F2CF60000D2F83A /* RMBTMapOptionsFilterViewController.m */,
				C70AFDE91F2E06E40064D631 /* RMBTMapOptionsTypesViewController.h */,
				C70AFDEA1F2E06E40064D631 /* RMBTMapOptionsTypesViewController.m */,
				C70AFDEC1F2E0DC50064D631 /* RMBTMapOptionsOverlaysViewController.h */,
				C70AFDED1F2E0DC50064D631 /* RMBTMapOptionsOverlaysViewController.m */,
			);
			name = Map;
			sourceTree = "<group>";
		};
		C7228DF017FC1CB100FB984D /* Callout */ = {
			isa = PBXGroup;
			children = (
				C7228DEB17FC199F00FB984D /* RMBTMapCalloutView.xib */,
				C7228DF117FC1CC900FB984D /* RMBTMapCalloutView.h */,
				C7228DF217FC1CC900FB984D /* RMBTMapCalloutView.m */,
			);
			name = Callout;
			sourceTree = "<group>";
		};
		C737AEED1E7D941B007962EB /* Controlled */ = {
			isa = PBXGroup;
			children = (
				C737AEEA1E7D8F59007962EB /* RMBTQoSCCTest.h */,
				C737AEEB1E7D8F59007962EB /* RMBTQoSCCTest.m */,
				C783F6871ED85312001CB2F9 /* RMBTQoSIPTest.h */,
				C783F6881ED85312001CB2F9 /* RMBTQoSIPTest.m */,
				C737AEE41E7D6947007962EB /* RMBTQoSUDPTest.h */,
				C737AEE51E7D6947007962EB /* RMBTQoSUDPTest.m */,
				C71DD2401ED0ACDF009B449E /* RMBTQoSTCPTest.h */,
				C71DD2411ED0ACDF009B449E /* RMBTQoSTCPTest.m */,
				C7459B4B1EAC0B8A00042A42 /* RMBTQoSNonTransparentProxyTest.h */,
				C7459B4C1EAC0B8A00042A42 /* RMBTQoSNonTransparentProxyTest.m */,
				C737AEE71E7D7C53007962EB /* RMBTQoSControlConnection.h */,
				C737AEE81E7D7C53007962EB /* RMBTQoSControlConnection.m */,
				C737AEEE1E7D9F25007962EB /* RMBTQoSControlConnectionParams.h */,
				C737AEEF1E7D9F25007962EB /* RMBTQoSControlConnectionParams.m */,
			);
			name = Controlled;
			sourceTree = "<group>";
		};
		C73E792417673EA40009855E /* Settings */ = {
			isa = PBXGroup;
			children = (
				C73E792517673EBE0009855E /* RMBTSettings.h */,
				C73E792617673EBE0009855E /* RMBTSettings.m */,
				C73E7928176761630009855E /* RMBTSettingsViewController.h */,
				C73E7929176761630009855E /* RMBTSettingsViewController.m */,
				C783F68A1EDC7A15001CB2F9 /* RMBTLoopModeConfirmationViewController.h */,
				C783F68B1EDC7A15001CB2F9 /* RMBTLoopModeConfirmationViewController.m */,
			);
			name = Settings;
			sourceTree = "<group>";
		};
		C750D9EC17E8B29E0028969E /* Models */ = {
			isa = PBXGroup;
			children = (
				C7A25B3717D95DAB00B7A44B /* RMBTTOS.h */,
				C7A25B3817D95DAB00B7A44B /* RMBTTOS.m */,
			);
			name = Models;
			sourceTree = "<group>";
		};
		C750D9ED17E8B2BC0028969E /* Models */ = {
			isa = PBXGroup;
			children = (
				C774EE8117936AF700D623A3 /* RMBTHistoryResult.h */,
				C774EE8217936AF700D623A3 /* RMBTHistoryResult.m */,
				C7704EA11E95531B00044AF6 /* RMBTHistorySpeedGraph.h */,
				C7704EA21E95531B00044AF6 /* RMBTHistorySpeedGraph.m */,
				C733B6D71DDE1EB2005B9105 /* RMBTHistoryQoSGroupResult.h */,
				C733B6D81DDE1EB2005B9105 /* RMBTHistoryQoSGroupResult.m */,
				C7A8CC051DFDAC7E00D9E979 /* RMBTHistoryQoSSingleResult.h */,
				C7A8CC061DFDAC7E00D9E979 /* RMBTHistoryQoSSingleResult.m */,
			);
			name = Models;
			sourceTree = "<group>";
		};
		C75A1186179B12C800E2444F /* TOS */ = {
			isa = PBXGroup;
			children = (
				C750D9EC17E8B29E0028969E /* Models */,
				C75A1187179B12D800E2444F /* RMBTTOSViewController.h */,
				C75A1188179B12D800E2444F /* RMBTTOSViewController.m */,
			);
			name = TOS;
			sourceTree = "<group>";
		};
		C75A11A1179B66F100E2444F /* Index */ = {
			isa = PBXGroup;
			children = (
				C774EE7D1793676700D623A3 /* RMBTHistoryIndexViewController.h */,
				C774EE7E1793676700D623A3 /* RMBTHistoryIndexViewController.m */,
				C774EE841793742900D623A3 /* RMBTHistoryIndexCell.h */,
				C774EE851793742900D623A3 /* RMBTHistoryIndexCell.m */,
				C7F599A61A2A81940020ADC4 /* RMBTHistoryIndexCell.xib */,
				C7C5424B17A6DD3A000180A1 /* RMBTHistoryFilterViewController.h */,
				C7C5424C17A6DD3A000180A1 /* RMBTHistoryFilterViewController.m */,
			);
			name = Index;
			sourceTree = "<group>";
		};
		C75A11A2179B66F700E2444F /* Result */ = {
			isa = PBXGroup;
			children = (
				C75A118C179B3DEB00E2444F /* RMBTHistoryResultViewController.h */,
				C75A118D179B3DEC00E2444F /* RMBTHistoryResultViewController.m */,
				C7228DED17FC1ADF00FB984D /* RMBTHistoryResultItemCell.h */,
				C7228DEE17FC1ADF00FB984D /* RMBTHistoryResultItemCell.m */,
				E999A69624FC1416002FFE77 /* RMBTHistoryQOEResultItemCell.h */,
				E999A69524FC1416002FFE77 /* RMBTHistoryQOEResultItemCell.m */,
				C77071021E96812A00043884 /* RMBTHistorySpeedGraphCell.h */,
				C77071031E96812A00043884 /* RMBTHistorySpeedGraphCell.m */,
			);
			name = Result;
			sourceTree = "<group>";
		};
		C75A11A3179B66FC00E2444F /* Full Details */ = {
			isa = PBXGroup;
			children = (
				C75A118F179B50CE00E2444F /* RMBTHistoryResultDetailsViewController.h */,
				C75A1190179B50CE00E2444F /* RMBTHistoryResultDetailsViewController.m */,
				C79E7B061DF5884700CFC95F /* RMBTHistoryQoSGroupViewController.h */,
				C79E7B071DF5884700CFC95F /* RMBTHistoryQoSGroupViewController.m */,
				C7EF30701DFEBBAA0002CCD0 /* RMBTHistoryQoSSingleResultCell.h */,
				C7EF30711DFEBBAA0002CCD0 /* RMBTHistoryQoSSingleResultCell.m */,
				C7EF30731DFEBBF80002CCD0 /* RMBTHistoryQoSSingleResultCell.xib */,
				C7EF69701E096F7D002F429C /* RMBTHistoryQoSSingleResultViewController.h */,
				C7EF69711E096F7D002F429C /* RMBTHistoryQoSSingleResultViewController.m */,
			);
			name = "Full Details";
			sourceTree = "<group>";
		};
		C774EE7B1792FA3700D623A3 /* _Shared */ = {
			isa = PBXGroup;
			children = (
				C7DF2BB417D91AE400A0E76B /* RMBTNews.h */,
				C7DF2BB517D91AE400A0E76B /* RMBTNews.m */,
				C774E17017B0EBBD00C6129F /* RMBTConfig.h */,
				C59D7B451764E6CF003E9702 /* RMBTHelpers.h */,
				C59D7B461764E6CF003E9702 /* RMBTHelpers.m */,
				C7A053771784923700B3F6A2 /* RMBTBlockTypes.h */,
				C774EE781792F73D00D623A3 /* RMBTLocationTracker.h */,
				C774EE791792F73D00D623A3 /* RMBTLocationTracker.m */,
				C7916EB0173E9B6400B40152 /* RMBTControlServer.h */,
				C7916EB1173E9B6400B40152 /* RMBTControlServer.m */,
				C79C94A417713106000CF5EE /* RMBTLogger.h */,
				C79C94A517713106000CF5EE /* RMBTLogger.m */,
				C71161631E3CFA4800D8CC0C /* RMBTProgress.h */,
				C71161641E3CFA4800D8CC0C /* RMBTProgress.m */,
			);
			name = _Shared;
			sourceTree = "<group>";
		};
		C774EE7C1793674200D623A3 /* History */ = {
			isa = PBXGroup;
			children = (
				C750D9ED17E8B2BC0028969E /* Models */,
				C75A11A1179B66F100E2444F /* Index */,
				C75A11A2179B66F700E2444F /* Result */,
				C75A11A3179B66FC00E2444F /* Full Details */,
			);
			name = History;
			sourceTree = "<group>";
		};
		C774EE91179382F200D623A3 /* Test */ = {
			isa = PBXGroup;
			children = (
				C7FDBF2A1F03AE960051E745 /* Loop */,
				C7ECD90C174DAECD000DF966 /* Models */,
				C7C242ED1EE5A20900E3C6E2 /* RMBTBaseTestViewController.h */,
				C7C242EE1EE5A20900E3C6E2 /* RMBTBaseTestViewController.m */,
				C7DE1499173E8F610079477A /* RMBTTestViewController.h */,
				C7DE149A173E8F610079477A /* RMBTTestViewController.m */,
				C7ECD91E174EB8EB000DF966 /* RMBTGaugeView.h */,
				C7ECD91F174EB8EB000DF966 /* RMBTGaugeView.m */,
				C703D3E01765CF5E00A38C34 /* RMBTSpeedGraphView.h */,
				C703D3E11765CF5E00A38C34 /* RMBTSpeedGraphView.m */,
				C7EF307A1DFEEB140002CCD0 /* RMBTQoSProgressViewController.h */,
				C7EF307B1DFEEB140002CCD0 /* RMBTQoSProgressViewController.m */,
			);
			name = Test;
			sourceTree = "<group>";
		};
		C7770886179987A000BB478B /* Info */ = {
			isa = PBXGroup;
			children = (
				C7770887179987B700BB478B /* RMBTInfoViewController.h */,
				C7770888179987B700BB478B /* RMBTInfoViewController.m */,
				C75FF5C617B15DA600A58056 /* RMBTInfoTextViewController.h */,
				C75FF5C717B15DA600A58056 /* RMBTInfoTextViewController.m */,
			);
			name = Info;
			sourceTree = "<group>";
		};
		C777D97A1DD8AA6200D1C824 /* QoS */ = {
			isa = PBXGroup;
			children = (
				C737AEED1E7D941B007962EB /* Controlled */,
				C777D97B1DD8AA8700D1C824 /* RMBTQoSTestRunner.h */,
				C777D97C1DD8AA8700D1C824 /* RMBTQoSTestRunner.m */,
				C777D9841DD8BEF700D1C824 /* RMBTQoSTestGroup.h */,
				C777D9851DD8BEF700D1C824 /* RMBTQoSTestGroup.m */,
				C777D97E1DD8AEC000D1C824 /* RMBTQoSTest.h */,
				C777D97F1DD8AEC000D1C824 /* RMBTQoSTest.m */,
				C777D9811DD8AED000D1C824 /* RMBTQoSDNSTest.h */,
				C777D9821DD8AED000D1C824 /* RMBTQoSDNSTest.m */,
				C73780951E09EBEA00CA0558 /* RMBTQoSHTTPTest.h */,
				C73780961E09EBEA00CA0558 /* RMBTQoSHTTPTest.m */,
				C7A19B241E919BE30044B6C8 /* RMBTQoSWebTest.h */,
				C7A19B221E919BDD0044B6C8 /* RMBTQoSWebTest.m */,
				C780CE4D1EA287C800332423 /* RMBTQosWebTestURLProtocol.h */,
				C780CE4E1EA287C800332423 /* RMBTQosWebTestURLProtocol.m */,
				C77952DA1E23DF5200B95FFF /* RMBTQoSTracerouteTest.h */,
				C77952DB1E23DF5200B95FFF /* RMBTQoSTracerouteTest.m */,
			);
			name = QoS;
			sourceTree = "<group>";
		};
		C7916E9A173E90DB00B40152 /* Resources */ = {
			isa = PBXGroup;
			children = (
				C70C178B17D7BFC400F55964 /* Images.xcassets */,
				C7916EAA173E945E00B40152 /* RMBT-Info.plist */,
				C7F3FB3E179CCCD600E336CF /* Localizable.strings */,
				C7F3FB35179CC86900E336CF /* terms_conditions_long.html */,
				C783F68D1EDC7EB4001CB2F9 /* loop_mode_info.html */,
				C783F68F1EDC7EB4001CB2F9 /* loop_mode_info2.html */,
			);
			path = Resources;
			sourceTree = "<group>";
		};
		C7946870175FF1B000B0DECD /* _Utility */ = {
			isa = PBXGroup;
			children = (
				C7CBC53F18105BFC0041301D /* Modal Web View */,
				C7E5817618078CDD00706848 /* RMBTVerticalTransitionController.h */,
				C7E5817718078CDD00706848 /* RMBTVerticalTransitionController.m */,
				C7E5816C180726E000706848 /* RMBTNavigationBar.h */,
				C7E5816D180726E000706848 /* RMBTNavigationBar.m */,
				C7ECD978174ED9AD000DF966 /* UIView+Position.h */,
				C7ECD979174ED9AD000DF966 /* UIView+Position.m */,
				C7228DE817FBAC0300FB984D /* CLLocation+RMBTFormat.h */,
				C7228DE917FBAC0300FB984D /* CLLocation+RMBTFormat.m */,
				C7535B4618298F84003A8CC8 /* UITableViewCell+RMBTHeight.h */,
				C7535B4718298F84003A8CC8 /* UITableViewCell+RMBTHeight.m */,
				C7B5C1C21A3B2B5F002BECF3 /* UIColor+RMBTHex.h */,
				C7B5C1C31A3B2B5F002BECF3 /* UIColor+RMBTHex.m */,
				C77071051E96BCC100043884 /* UIView+RMBTSubviews.h */,
				C77071061E96BCC100043884 /* UIView+RMBTSubviews.m */,
				E9968A2424FD762A0042159C /* WKWebView+RMBTConfiguration.h */,
				E9968A2524FD762A0042159C /* WKWebView+RMBTConfiguration.m */,
			);
			name = _Utility;
			sourceTree = "<group>";
		};
		C7B15A35180AA99B0097676F /* Stats */ = {
			isa = PBXGroup;
			children = (
				C7B15A32180AA6810097676F /* RMBTStatsViewController.h */,
				C7B15A33180AA6810097676F /* RMBTStatsViewController.m */,
			);
			name = Stats;
			sourceTree = "<group>";
		};
		C7B47F87176CD47600B04ABF /* Configurations */ = {
			isa = PBXGroup;
			children = (
				C7CC5560176CEAF300861605 /* _Shared.xcconfig */,
				C7C0EFE3176CD18F003758AA /* Debug.xcconfig */,
			);
			name = Configurations;
			sourceTree = "<group>";
		};
		C7C5B54E17E887040035D752 /* Models */ = {
			isa = PBXGroup;
			children = (
				C75FF5C917B16ABE00A58056 /* RMBTMapServer.h */,
				C75FF5CA17B16ABE00A58056 /* RMBTMapServer.m */,
				C7A4B75817B43C8400176B92 /* RMBTMapMeasurement.h */,
				C7A4B75917B43C8400176B92 /* RMBTMapMeasurement.m */,
				C75FF5D317B1970600A58056 /* RMBTMapOptions.h */,
				C75FF5D417B1970600A58056 /* RMBTMapOptions.m */,
			);
			name = Models;
			sourceTree = "<group>";
		};
		C7CBC53F18105BFC0041301D /* Modal Web View */ = {
			isa = PBXGroup;
			children = (
				C77708921799CB3F00BB478B /* UIViewController+ModalBrowser.h */,
				C77708931799CB3F00BB478B /* UIViewController+ModalBrowser.m */,
				C7CBC54018105C140041301D /* RMBTModalWebViewController.h */,
				C7CBC54118105C140041301D /* RMBTModalWebViewController.m */,
			);
			name = "Modal Web View";
			sourceTree = "<group>";
		};
		C7DE146F173E8F610079477A = {
			isa = PBXGroup;
			children = (
				E945361B24F2DA6300D12303 /* GoogleMaps.bundle */,
				1F9C078F216F751C00F1FC10 /* RMBT.entitlements */,
				C7B47F87176CD47600B04ABF /* Configurations */,
				C7E46730177CDDB600AAF7F0 /* Unit Tests */,
				C7DE1481173E8F610079477A /* Sources */,
				C7916E9A173E90DB00B40152 /* Resources */,
				C7DE147A173E8F610079477A /* Frameworks */,
				C7DE1479173E8F610079477A /* Products */,
				B5AF762C1C3DE54BD04B4440 /* Pods */,
				E9789EEC24D74080007253EB /* Recovered References */,
				E99AC41B24E2DA7000BBC177 /* RMBT copy-Info.plist */,
			);
			sourceTree = "<group>";
		};
		C7DE1479173E8F610079477A /* Products */ = {
			isa = PBXGroup;
			children = (
				C7DE1478173E8F610079477A /* RMBT.app */,
				C70828021CB6792F00F482EB /* RMBTTest.xctest */,
				E99AC41A24E2DA6F00BBC177 /* RMBT_Specure.app */,
			);
			name = Products;
			sourceTree = "<group>";
		};
		C7DE147A173E8F610079477A /* Frameworks */ = {
			isa = PBXGroup;
			children = (
				E9789EED24D74434007253EB /* WebKit.framework */,
				C741B62B1DD99D7A0097D84D /* libresolv.tbd */,
				C7F08F691769F37600741844 /* CoreTelephony.framework */,
				C5DEB485176364E400187C94 /* OpenGLES.framework */,
				C5DEB483176364DF00187C94 /* libz.dylib */,
				C5DEB481176364D900187C94 /* libicucore.dylib */,
				C5DEB47F176364D500187C94 /* libc++.dylib */,
				C5DEB47D176364CE00187C94 /* ImageIO.framework */,
				C5DEB47B176364C900187C94 /* GLKit.framework */,
				C5DEB479176364C300187C94 /* CoreText.framework */,
				C5DEB477176364BC00187C94 /* CoreData.framework */,
				C5DEB475176364B100187C94 /* AVFoundation.framework */,
				C573F2B0175294A500C728FC /* CoreLocation.framework */,
				C573F2A4175281D300C728FC /* MapKit.framework */,
				C779E9E817403364003874AB /* QuartzCore.framework */,
				C7916EB8173EB68200B40152 /* MobileCoreServices.framework */,
				C7916EB6173EB65F00B40152 /* SystemConfiguration.framework */,
				C7DE147B173E8F610079477A /* UIKit.framework */,
				C7DE147D173E8F610079477A /* Foundation.framework */,
				C7DE147F173E8F610079477A /* CoreGraphics.framework */,
				C7E4672C177CDDB600AAF7F0 /* SenTestingKit.framework */,
				74B5D1F96A5D607CBD1C4902 /* libPods-RMBT.a */,
			);
			name = Frameworks;
			path = Vendor;
			sourceTree = "<group>";
		};
		C7DE1481173E8F610079477A /* Sources */ = {
			isa = PBXGroup;
			children = (
				C7ECD90A174DAE92000DF966 /* App */,
				C7DE1482173E8F610079477A /* Supporting Files */,
			);
			path = Sources;
			sourceTree = "<group>";
		};
		C7DE1482173E8F610079477A /* Supporting Files */ = {
			isa = PBXGroup;
			children = (
				C7DE1487173E8F610079477A /* main.m */,
				C7DE1489173E8F610079477A /* RMBT-Prefix.pch */,
				C7BC5C721F747A9E00A91F0F /* Launch Screen.storyboard */,
			);
			name = "Supporting Files";
			sourceTree = "<group>";
		};
		C7E46730177CDDB600AAF7F0 /* Unit Tests */ = {
			isa = PBXGroup;
			children = (
				C7E46737177CDDB600AAF7F0 /* RMBTThroughputHistoryTest.m */,
				C7F3FB26179CA64D00E336CF /* RMBTSpeedTest.m */,
				C706B19117E24BAB006C6143 /* RMBTHelpersTest.m */,
				C71161661E3CFF1B00D8CC0C /* RMBTProgressTest.m */,
				C7E46731177CDDB600AAF7F0 /* Supporting Files */,
			);
			name = "Unit Tests";
			path = RMBTTests;
			sourceTree = "<group>";
		};
		C7E46731177CDDB600AAF7F0 /* Supporting Files */ = {
			isa = PBXGroup;
			children = (
				C70828061CB6792F00F482EB /* Info.plist */,
				C7E46739177CDDB600AAF7F0 /* RMBTTests-Prefix.pch */,
			);
			name = "Supporting Files";
			sourceTree = "<group>";
		};
		C7E5817218075B3400706848 /* Intro */ = {
			isa = PBXGroup;
			children = (
				C7E5817318075B5400706848 /* RMBTIntroViewController.h */,
				C7E5817418075B5400706848 /* RMBTIntroViewController.m */,
			);
			name = Intro;
			sourceTree = "<group>";
		};
		C7ECD90A174DAE92000DF966 /* App */ = {
			isa = PBXGroup;
			children = (
				C7DE148A173E8F610079477A /* RMBTAppDelegate.h */,
				C7DE148B173E8F610079477A /* RMBTAppDelegate.m */,
				C792B8751814AEC700D504DF /* MainStoryboard.storyboard */,
				C72F49A51F31CE3A00CCA650 /* TestStoryboard.storyboard */,
				C774EE7B1792FA3700D623A3 /* _Shared */,
				C7946870175FF1B000B0DECD /* _Utility */,
				C75A1186179B12C800E2444F /* TOS */,
				C7E5817218075B3400706848 /* Intro */,
				C774EE91179382F200D623A3 /* Test */,
				C5DEB48B1763A0A800187C94 /* Map */,
				C774EE7C1793674200D623A3 /* History */,
				C7B15A35180AA99B0097676F /* Stats */,
				C73E792417673EA40009855E /* Settings */,
				C7770886179987A000BB478B /* Info */,
			);
			name = App;
			sourceTree = "<group>";
		};
		C7ECD90C174DAECD000DF966 /* Models */ = {
			isa = PBXGroup;
			children = (
				C777D97A1DD8AA6200D1C824 /* QoS */,
				C7ECD90D174DB042000DF966 /* RMBTTestRunner.h */,
				C7ECD90E174DB042000DF966 /* RMBTTestRunner.m */,
				C7EBA1A6173FE4A40055F578 /* RMBTTestWorker.h */,
				C7EBA1A7173FE4A40055F578 /* RMBTTestWorker.m */,
				C72A27A217E1ECD400EC98B3 /* RMBTSSLHelper.h */,
				C72A27A317E1ECD400EC98B3 /* RMBTSSLHelper.m */,
				C79401EF17FAE2EF00484B8A /* RMBTNetworkType.h */,
				C774EE7517920C9C00D623A3 /* RMBTConnectivity.h */,
				C774EE7617920C9C00D623A3 /* RMBTConnectivity.m */,
				C7978FD517F1D07100BF986C /* RMBTConnectivityTracker.h */,
				C7978FD617F1D07100BF986C /* RMBTConnectivityTracker.m */,
				C7EBA1A3173FD3F30055F578 /* RMBTTestParams.h */,
				C7EBA1A4173FD3F40055F578 /* RMBTTestParams.m */,
				C7ECD917174E93E1000DF966 /* RMBTTestResult.h */,
				C7ECD918174E93E1000DF966 /* RMBTTestResult.m */,
				C78D26BD1764A65C008143DF /* RMBTThroughput.h */,
				C78D26BE1764A65D008143DF /* RMBTThroughput.m */,
				C76B8C85177709C800925BE1 /* RMBTThroughputHistory.h */,
				C76B8C86177709C800925BE1 /* RMBTThroughputHistory.m */,
				C7912CB4177D581F004AD2A4 /* RMBTSpeed.h */,
				C7912CB5177D581F004AD2A4 /* RMBTSpeed.m */,
				C7B4A99D17E8D3E700223ABD /* RMBTPing.h */,
				C7B4A99E17E8D3E700223ABD /* RMBTPing.m */,
			);
			name = Models;
			sourceTree = "<group>";
		};
		C7FDBF2A1F03AE960051E745 /* Loop */ = {
			isa = PBXGroup;
			children = (
				C7C242EA1EE5A02500E3C6E2 /* RMBTLoopModeTestViewController.h */,
				C7C242EB1EE5A02500E3C6E2 /* RMBTLoopModeTestViewController.m */,
				C7FDBF2B1F03AECE0051E745 /* RMBTLoopMeasurementsViewController.h */,
				C7FDBF2C1F03AECE0051E745 /* RMBTLoopMeasurementsViewController.m */,
				C7B4E9EC1F0CE4E500FA34F8 /* RMBTLoopDetailsViewController.h */,
				C7B4E9ED1F0CE4E500FA34F8 /* RMBTLoopDetailsViewController.m */,
				C72F49AA1F32341100CCA650 /* RMBTLoopDetailsCell.h */,
				C72F49AB1F32341100CCA650 /* RMBTLoopDetailsCell.m */,
				C764BEEB1F0F65BF00F5CF80 /* RMBTLoopInfo.h */,
				C764BEEC1F0F65BF00F5CF80 /* RMBTLoopInfo.m */,
			);
			name = Loop;
			sourceTree = "<group>";
		};
		E9789EEC24D74080007253EB /* Recovered References */ = {
			isa = PBXGroup;
			children = (
				C7C5424617A69E9C000180A1 /* InfoPlist.strings */,
			);
			name = "Recovered References";
			sourceTree = "<group>";
		};
/* End PBXGroup section */

/* Begin PBXNativeTarget section */
		C70828011CB6792F00F482EB /* RMBTTest */ = {
			isa = PBXNativeTarget;
			buildConfigurationList = C70828091CB6792F00F482EB /* Build configuration list for PBXNativeTarget "RMBTTest" */;
			buildPhases = (
				C70827FE1CB6792F00F482EB /* Sources */,
				C70827FF1CB6792F00F482EB /* Frameworks */,
				C70828001CB6792F00F482EB /* Resources */,
			);
			buildRules = (
			);
			dependencies = (
				C70828081CB6792F00F482EB /* PBXTargetDependency */,
			);
			name = RMBTTest;
			productName = RMBTTest;
			productReference = C70828021CB6792F00F482EB /* RMBTTest.xctest */;
			productType = "com.apple.product-type.bundle.unit-test";
		};
		C7DE1477173E8F610079477A /* RMBT */ = {
			isa = PBXNativeTarget;
			buildConfigurationList = C7DE149E173E8F610079477A /* Build configuration list for PBXNativeTarget "RMBT" */;
			buildPhases = (
				D2C080EC48316E5A53399219 /* [CP] Check Pods Manifest.lock */,
				C7DE1474173E8F610079477A /* Sources */,
				C7DE1475173E8F610079477A /* Frameworks */,
				C7DE1476173E8F610079477A /* Resources */,
				C79401F017FB021000484B8A /* Run Script: Add Build Infos */,
				2EFF0F7A027008F7C09ABC37 /* [CP] Copy Pods Resources */,
			);
			buildRules = (
			);
			dependencies = (
			);
			name = RMBT;
			productName = RMBT;
			productReference = C7DE1478173E8F610079477A /* RMBT.app */;
			productType = "com.apple.product-type.application";
		};
		E99AC39B24E2DA6F00BBC177 /* RMBT_Specure */ = {
			isa = PBXNativeTarget;
			buildConfigurationList = E99AC41824E2DA6F00BBC177 /* Build configuration list for PBXNativeTarget "RMBT_Specure" */;
			buildPhases = (
				E99AC39D24E2DA6F00BBC177 /* Sources */,
				E99AC3F324E2DA6F00BBC177 /* Frameworks */,
				E99AC40924E2DA6F00BBC177 /* Resources */,
				E99AC41624E2DA6F00BBC177 /* Run Script: Add Build Infos */,
			);
			buildRules = (
			);
			dependencies = (
			);
			name = RMBT_Specure;
			productName = RMBT;
			productReference = E99AC41A24E2DA6F00BBC177 /* RMBT_Specure.app */;
			productType = "com.apple.product-type.application";
		};
/* End PBXNativeTarget section */

/* Begin PBXProject section */
		C7DE1470173E8F610079477A /* Project object */ = {
			isa = PBXProject;
			attributes = {
				CLASSPREFIX = RMBT;
				LastTestingUpgradeCheck = 0730;
				LastUpgradeCheck = 0900;
				ORGANIZATIONNAME = "appscape gmbh";
				TargetAttributes = {
					C70828011CB6792F00F482EB = {
						CreatedOnToolsVersion = 7.3;
						DevelopmentTeam = T7Y947AEPK;
						TestTargetID = C7DE1477173E8F610079477A;
					};
					C7DE1477173E8F610079477A = {
						DevelopmentTeam = T7Y947AEPK;
						SystemCapabilities = {
							com.apple.AccessWiFi = {
								enabled = 1;
							};
						};
					};
					E99AC39B24E2DA6F00BBC177 = {
						DevelopmentTeam = 4XZ94A6MUA;
					};
				};
			};
			buildConfigurationList = C7DE1473173E8F610079477A /* Build configuration list for PBXProject "RMBT" */;
			compatibilityVersion = "Xcode 3.2";
			developmentRegion = English;
			hasScannedForEncodings = 0;
			knownRegions = (
				English,
				en,
				Base,
				de,
				hr,
				sv,
				es,
				fr,
				cs,
			);
			mainGroup = C7DE146F173E8F610079477A;
			productRefGroup = C7DE1479173E8F610079477A /* Products */;
			projectDirPath = "";
			projectRoot = "";
			targets = (
				C7DE1477173E8F610079477A /* RMBT */,
				C70828011CB6792F00F482EB /* RMBTTest */,
				E99AC39B24E2DA6F00BBC177 /* RMBT_Specure */,
			);
		};
/* End PBXProject section */

/* Begin PBXResourcesBuildPhase section */
		C70828001CB6792F00F482EB /* Resources */ = {
			isa = PBXResourcesBuildPhase;
			buildActionMask = 2147483647;
			files = (
			);
			runOnlyForDeploymentPostprocessing = 0;
		};
		C7DE1476173E8F610079477A /* Resources */ = {
			isa = PBXResourcesBuildPhase;
			buildActionMask = 2147483647;
			files = (
				C780408D1814B09D0015EB24 /* MainStoryboard.storyboard in Resources */,
				C7228DEC17FC199F00FB984D /* RMBTMapCalloutView.xib in Resources */,
				C7F3FB33179CC86900E336CF /* terms_conditions_long.html in Resources */,
				C7F3FB3C179CCCD600E336CF /* Localizable.strings in Resources */,
				C7F599A71A2A81940020ADC4 /* RMBTHistoryIndexCell.xib in Resources */,
				C783F6911EDC7EB4001CB2F9 /* loop_mode_info.html in Resources */,
				C7BC5C731F747A9E00A91F0F /* Launch Screen.storyboard in Resources */,
				C7EF30741DFEBBF80002CCD0 /* RMBTHistoryQoSSingleResultCell.xib in Resources */,
				C7C5424417A69E9C000180A1 /* InfoPlist.strings in Resources */,
				C70C178C17D7BFC400F55964 /* Images.xcassets in Resources */,
				C783F6921EDC7EB4001CB2F9 /* loop_mode_info2.html in Resources */,
				C72F49A31F31CE3A00CCA650 /* TestStoryboard.storyboard in Resources */,
			);
			runOnlyForDeploymentPostprocessing = 0;
		};
		E99AC40924E2DA6F00BBC177 /* Resources */ = {
			isa = PBXResourcesBuildPhase;
			buildActionMask = 2147483647;
			files = (
				E99AC40A24E2DA6F00BBC177 /* MainStoryboard.storyboard in Resources */,
				E99AC40B24E2DA6F00BBC177 /* RMBTMapCalloutView.xib in Resources */,
				E99AC40C24E2DA6F00BBC177 /* terms_conditions_long.html in Resources */,
				E99AC40D24E2DA6F00BBC177 /* Localizable.strings in Resources */,
				E99AC40E24E2DA6F00BBC177 /* RMBTHistoryIndexCell.xib in Resources */,
				E99AC40F24E2DA6F00BBC177 /* loop_mode_info.html in Resources */,
				E99AC41024E2DA6F00BBC177 /* Launch Screen.storyboard in Resources */,
				E99AC41124E2DA6F00BBC177 /* RMBTHistoryQoSSingleResultCell.xib in Resources */,
				E99AC41224E2DA6F00BBC177 /* InfoPlist.strings in Resources */,
				E99AC41324E2DA6F00BBC177 /* Images.xcassets in Resources */,
				E99AC41424E2DA6F00BBC177 /* loop_mode_info2.html in Resources */,
				E99AC41524E2DA6F00BBC177 /* TestStoryboard.storyboard in Resources */,
				E945361C24F2DA6300D12303 /* GoogleMaps.bundle in Resources */,
			);
			runOnlyForDeploymentPostprocessing = 0;
		};
/* End PBXResourcesBuildPhase section */

/* Begin PBXShellScriptBuildPhase section */
		2EFF0F7A027008F7C09ABC37 /* [CP] Copy Pods Resources */ = {
			isa = PBXShellScriptBuildPhase;
			buildActionMask = 2147483647;
			files = (
			);
			inputPaths = (
				"${PODS_ROOT}/Target Support Files/Pods-RMBT/Pods-RMBT-resources.sh",
				"${PODS_ROOT}/GoogleMaps/Maps/Frameworks/GoogleMaps.framework/Resources/GoogleMaps.bundle",
				"${PODS_ROOT}/SVWebViewController/SVWebViewController/SVWebViewController.bundle/SVWebViewControllerBack.png",
				"${PODS_ROOT}/SVWebViewController/SVWebViewController/SVWebViewController.bundle/SVWebViewControllerBack@2x.png",
				"${PODS_ROOT}/SVWebViewController/SVWebViewController/SVWebViewController.bundle/SVWebViewControllerNext.png",
				"${PODS_ROOT}/SVWebViewController/SVWebViewController/SVWebViewController.bundle/SVWebViewControllerNext@2x.png",
				"${PODS_ROOT}/SVWebViewController/SVWebViewController/UIActivities/Chrome/SVWebViewControllerActivityChrome-iPad.png",
				"${PODS_ROOT}/SVWebViewController/SVWebViewController/UIActivities/Chrome/SVWebViewControllerActivityChrome-iPad@2x.png",
				"${PODS_ROOT}/SVWebViewController/SVWebViewController/UIActivities/Chrome/SVWebViewControllerActivityChrome@2x.png",
				"${PODS_ROOT}/SVWebViewController/SVWebViewController/UIActivities/Safari/SVWebViewControllerActivitySafari-iPad.png",
				"${PODS_ROOT}/SVWebViewController/SVWebViewController/UIActivities/Safari/SVWebViewControllerActivitySafari-iPad@2x.png",
				"${PODS_ROOT}/SVWebViewController/SVWebViewController/UIActivities/Safari/SVWebViewControllerActivitySafari@2x.png",
				"${PODS_ROOT}/SVWebViewController/SVWebViewController/da.lproj",
				"${PODS_ROOT}/SVWebViewController/SVWebViewController/de.lproj",
				"${PODS_ROOT}/SVWebViewController/SVWebViewController/en.lproj",
				"${PODS_ROOT}/SVWebViewController/SVWebViewController/es-ES.lproj",
				"${PODS_ROOT}/SVWebViewController/SVWebViewController/es.lproj",
				"${PODS_ROOT}/SVWebViewController/SVWebViewController/fr.lproj",
				"${PODS_ROOT}/SVWebViewController/SVWebViewController/ja.lproj",
				"${PODS_ROOT}/SVWebViewController/SVWebViewController/pt.lproj",
				"${PODS_ROOT}/SVWebViewController/SVWebViewController/SVWebViewController.bundle",
				"${PODS_ROOT}/SVWebViewController/SVWebViewController/zh-Hans.lproj",
				"${PODS_ROOT}/SVWebViewController/SVWebViewController/zh-Hant.lproj",
				"${PODS_CONFIGURATION_BUILD_DIR}/TUSafariActivity/TUSafariActivity.bundle",
			);
			name = "[CP] Copy Pods Resources";
			outputPaths = (
				"${TARGET_BUILD_DIR}/${UNLOCALIZED_RESOURCES_FOLDER_PATH}/GoogleMaps.bundle",
				"${TARGET_BUILD_DIR}/${UNLOCALIZED_RESOURCES_FOLDER_PATH}/SVWebViewControllerBack.png",
				"${TARGET_BUILD_DIR}/${UNLOCALIZED_RESOURCES_FOLDER_PATH}/SVWebViewControllerBack@2x.png",
				"${TARGET_BUILD_DIR}/${UNLOCALIZED_RESOURCES_FOLDER_PATH}/SVWebViewControllerNext.png",
				"${TARGET_BUILD_DIR}/${UNLOCALIZED_RESOURCES_FOLDER_PATH}/SVWebViewControllerNext@2x.png",
				"${TARGET_BUILD_DIR}/${UNLOCALIZED_RESOURCES_FOLDER_PATH}/SVWebViewControllerActivityChrome-iPad.png",
				"${TARGET_BUILD_DIR}/${UNLOCALIZED_RESOURCES_FOLDER_PATH}/SVWebViewControllerActivityChrome-iPad@2x.png",
				"${TARGET_BUILD_DIR}/${UNLOCALIZED_RESOURCES_FOLDER_PATH}/SVWebViewControllerActivityChrome@2x.png",
				"${TARGET_BUILD_DIR}/${UNLOCALIZED_RESOURCES_FOLDER_PATH}/SVWebViewControllerActivitySafari-iPad.png",
				"${TARGET_BUILD_DIR}/${UNLOCALIZED_RESOURCES_FOLDER_PATH}/SVWebViewControllerActivitySafari-iPad@2x.png",
				"${TARGET_BUILD_DIR}/${UNLOCALIZED_RESOURCES_FOLDER_PATH}/SVWebViewControllerActivitySafari@2x.png",
				"${TARGET_BUILD_DIR}/${UNLOCALIZED_RESOURCES_FOLDER_PATH}/da.lproj",
				"${TARGET_BUILD_DIR}/${UNLOCALIZED_RESOURCES_FOLDER_PATH}/de.lproj",
				"${TARGET_BUILD_DIR}/${UNLOCALIZED_RESOURCES_FOLDER_PATH}/en.lproj",
				"${TARGET_BUILD_DIR}/${UNLOCALIZED_RESOURCES_FOLDER_PATH}/es-ES.lproj",
				"${TARGET_BUILD_DIR}/${UNLOCALIZED_RESOURCES_FOLDER_PATH}/es.lproj",
				"${TARGET_BUILD_DIR}/${UNLOCALIZED_RESOURCES_FOLDER_PATH}/fr.lproj",
				"${TARGET_BUILD_DIR}/${UNLOCALIZED_RESOURCES_FOLDER_PATH}/ja.lproj",
				"${TARGET_BUILD_DIR}/${UNLOCALIZED_RESOURCES_FOLDER_PATH}/pt.lproj",
				"${TARGET_BUILD_DIR}/${UNLOCALIZED_RESOURCES_FOLDER_PATH}/SVWebViewController.bundle",
				"${TARGET_BUILD_DIR}/${UNLOCALIZED_RESOURCES_FOLDER_PATH}/zh-Hans.lproj",
				"${TARGET_BUILD_DIR}/${UNLOCALIZED_RESOURCES_FOLDER_PATH}/zh-Hant.lproj",
				"${TARGET_BUILD_DIR}/${UNLOCALIZED_RESOURCES_FOLDER_PATH}/TUSafariActivity.bundle",
			);
			runOnlyForDeploymentPostprocessing = 0;
			shellPath = /bin/sh;
			shellScript = "\"${PODS_ROOT}/Target Support Files/Pods-RMBT/Pods-RMBT-resources.sh\"\n";
			showEnvVarsInLog = 0;
		};
		C79401F017FB021000484B8A /* Run Script: Add Build Infos */ = {
			isa = PBXShellScriptBuildPhase;
			buildActionMask = 2147483647;
			files = (
			);
			inputPaths = (
			);
			name = "Run Script: Add Build Infos";
			outputPaths = (
			);
			runOnlyForDeploymentPostprocessing = 0;
			shellPath = /bin/sh;
			shellScript = "\"${SRCROOT}/Scripts/add_build_infos.sh\"";
		};
		D2C080EC48316E5A53399219 /* [CP] Check Pods Manifest.lock */ = {
			isa = PBXShellScriptBuildPhase;
			buildActionMask = 2147483647;
			files = (
			);
			inputPaths = (
				"${PODS_PODFILE_DIR_PATH}/Podfile.lock",
				"${PODS_ROOT}/Manifest.lock",
			);
			name = "[CP] Check Pods Manifest.lock";
			outputPaths = (
				"$(DERIVED_FILE_DIR)/Pods-RMBT-checkManifestLockResult.txt",
			);
			runOnlyForDeploymentPostprocessing = 0;
			shellPath = /bin/sh;
			shellScript = "diff \"${PODS_PODFILE_DIR_PATH}/Podfile.lock\" \"${PODS_ROOT}/Manifest.lock\" > /dev/null\nif [ $? != 0 ] ; then\n    # print error to STDERR\n    echo \"error: The sandbox is not in sync with the Podfile.lock. Run 'pod install' or update your CocoaPods installation.\" >&2\n    exit 1\nfi\n# This output is used by Xcode 'outputs' to avoid re-running this script phase.\necho \"SUCCESS\" > \"${SCRIPT_OUTPUT_FILE_0}\"\n";
			showEnvVarsInLog = 0;
		};
		E99AC41624E2DA6F00BBC177 /* Run Script: Add Build Infos */ = {
			isa = PBXShellScriptBuildPhase;
			buildActionMask = 2147483647;
			files = (
			);
			inputPaths = (
			);
			name = "Run Script: Add Build Infos";
			outputPaths = (
			);
			runOnlyForDeploymentPostprocessing = 0;
			shellPath = /bin/sh;
			shellScript = "\"${SRCROOT}/Scripts/add_build_infos.sh\"";
		};
/* End PBXShellScriptBuildPhase section */

/* Begin PBXSourcesBuildPhase section */
		C70827FE1CB6792F00F482EB /* Sources */ = {
			isa = PBXSourcesBuildPhase;
			buildActionMask = 2147483647;
			files = (
				C71161681E3CFF3800D8CC0C /* RMBTProgressTest.m in Sources */,
				C77952DD1E23DF5200B95FFF /* RMBTQoSTracerouteTest.m in Sources */,
				C708280D1CB6795F00F482EB /* RMBTSpeedTest.m in Sources */,
				C708280C1CB6795D00F482EB /* RMBTThroughputHistoryTest.m in Sources */,
				C708280E1CB6796200F482EB /* RMBTHelpersTest.m in Sources */,
			);
			runOnlyForDeploymentPostprocessing = 0;
		};
		C7DE1474173E8F610079477A /* Sources */ = {
			isa = PBXSourcesBuildPhase;
			buildActionMask = 2147483647;
			files = (
				C777D9801DD8AEC000D1C824 /* RMBTQoSTest.m in Sources */,
				C7535B4818298F84003A8CC8 /* UITableViewCell+RMBTHeight.m in Sources */,
				C7DE1488173E8F610079477A /* main.m in Sources */,
				C7DE148C173E8F610079477A /* RMBTAppDelegate.m in Sources */,
				C783F6891ED85312001CB2F9 /* RMBTQoSIPTest.m in Sources */,
				C7DE149B173E8F610079477A /* RMBTTestViewController.m in Sources */,
				C7916EB2173E9B6400B40152 /* RMBTControlServer.m in Sources */,
				C72F49AC1F32341100CCA650 /* RMBTLoopDetailsCell.m in Sources */,
				C7EBA1A5173FD3F40055F578 /* RMBTTestParams.m in Sources */,
				C7A25B3917D95DAB00B7A44B /* RMBTTOS.m in Sources */,
				C7EBA1A8173FE4A50055F578 /* RMBTTestWorker.m in Sources */,
				C7C242EF1EE5A20900E3C6E2 /* RMBTBaseTestViewController.m in Sources */,
				C7ECD90F174DB042000DF966 /* RMBTTestRunner.m in Sources */,
				C7FDBF2D1F03AECE0051E745 /* RMBTLoopMeasurementsViewController.m in Sources */,
				C71DD2421ED0ACDF009B449E /* RMBTQoSTCPTest.m in Sources */,
				C7ECD919174E93E1000DF966 /* RMBTTestResult.m in Sources */,
				C7ECD920174EB8EB000DF966 /* RMBTGaugeView.m in Sources */,
				C70AFDEE1F2E0DC50064D631 /* RMBTMapOptionsOverlaysViewController.m in Sources */,
				C7EF30721DFEBBAA0002CCD0 /* RMBTHistoryQoSSingleResultCell.m in Sources */,
				C7E5817518075B5400706848 /* RMBTIntroViewController.m in Sources */,
				C73780971E09EBEA00CA0558 /* RMBTQoSHTTPTest.m in Sources */,
				C7ECD97A174ED9AE000DF966 /* UIView+Position.m in Sources */,
				C7B4A99F17E8D3E700223ABD /* RMBTPing.m in Sources */,
				C78D26BF1764A65D008143DF /* RMBTThroughput.m in Sources */,
				C764BEED1F0F65BF00F5CF80 /* RMBTLoopInfo.m in Sources */,
				C77071071E96BCC100043884 /* UIView+RMBTSubviews.m in Sources */,
				C59D7B471764E6CF003E9702 /* RMBTHelpers.m in Sources */,
				C7228DF317FC1CC900FB984D /* RMBTMapCalloutView.m in Sources */,
				C7228DEA17FBAC0300FB984D /* CLLocation+RMBTFormat.m in Sources */,
				C71F38961F2CF60000D2F83A /* RMBTMapOptionsFilterViewController.m in Sources */,
				C7EF307C1DFEEB140002CCD0 /* RMBTQoSProgressViewController.m in Sources */,
				C7228DEF17FC1ADF00FB984D /* RMBTHistoryResultItemCell.m in Sources */,
				C7B5C1C41A3B2B5F002BECF3 /* UIColor+RMBTHex.m in Sources */,
				C703D3E21765CF5E00A38C34 /* RMBTSpeedGraphView.m in Sources */,
				C73E792717673EBE0009855E /* RMBTSettings.m in Sources */,
				C73E792A176761630009855E /* RMBTSettingsViewController.m in Sources */,
				C79C94A617713106000CF5EE /* RMBTLogger.m in Sources */,
				C76B8C87177709C800925BE1 /* RMBTThroughputHistory.m in Sources */,
				C71161651E3CFA4800D8CC0C /* RMBTProgress.m in Sources */,
				C7912CB6177D581F004AD2A4 /* RMBTSpeed.m in Sources */,
				C7B15A34180AA6810097676F /* RMBTStatsViewController.m in Sources */,
				C774EE7717920C9C00D623A3 /* RMBTConnectivity.m in Sources */,
				C70AFDEB1F2E06E40064D631 /* RMBTMapOptionsTypesViewController.m in Sources */,
				C7E58170180726E100706848 /* RMBTNavigationBar.m in Sources */,
				C737AEF01E7D9F25007962EB /* RMBTQoSControlConnectionParams.m in Sources */,
				C774EE7A1792F73D00D623A3 /* RMBTLocationTracker.m in Sources */,
				C7DF2BB617D91AE400A0E76B /* RMBTNews.m in Sources */,
				C72A27A417E1ECD400EC98B3 /* RMBTSSLHelper.m in Sources */,
				C7E5817818078CDD00706848 /* RMBTVerticalTransitionController.m in Sources */,
				C774EE7F1793676700D623A3 /* RMBTHistoryIndexViewController.m in Sources */,
				C7C242EC1EE5A02500E3C6E2 /* RMBTLoopModeTestViewController.m in Sources */,
				C774EE8317936AF700D623A3 /* RMBTHistoryResult.m in Sources */,
				C737AEEC1E7D8F59007962EB /* RMBTQoSCCTest.m in Sources */,
				C777D9831DD8AED000D1C824 /* RMBTQoSDNSTest.m in Sources */,
				C774EE861793742900D623A3 /* RMBTHistoryIndexCell.m in Sources */,
				C737AEE91E7D7C53007962EB /* RMBTQoSControlConnection.m in Sources */,
				C7770889179987B700BB478B /* RMBTInfoViewController.m in Sources */,
				C77708941799CB3F00BB478B /* UIViewController+ModalBrowser.m in Sources */,
				C75A1189179B12D800E2444F /* RMBTTOSViewController.m in Sources */,
				E999A69D24FC2B5A002FFE77 /* RMBTHistoryQOEResultItemCell.m in Sources */,
				C75A118E179B3DEC00E2444F /* RMBTHistoryResultViewController.m in Sources */,
				C7CBC54218105C140041301D /* RMBTModalWebViewController.m in Sources */,
				E9968A2624FD762A0042159C /* WKWebView+RMBTConfiguration.m in Sources */,
				C75A1191179B50CE00E2444F /* RMBTHistoryResultDetailsViewController.m in Sources */,
				C77071041E96812A00043884 /* RMBTHistorySpeedGraphCell.m in Sources */,
				C7C5424D17A6DD3A000180A1 /* RMBTHistoryFilterViewController.m in Sources */,
				C75FF5C817B15DA600A58056 /* RMBTInfoTextViewController.m in Sources */,
				C75FF5CB17B16ABE00A58056 /* RMBTMapServer.m in Sources */,
				C75FF5CE17B16C2700A58056 /* RMBTMapViewController.m in Sources */,
				C777D97D1DD8AA8700D1C824 /* RMBTQoSTestRunner.m in Sources */,
				C75FF5D517B1970600A58056 /* RMBTMapOptions.m in Sources */,
				C7A8CC071DFDAC7E00D9E979 /* RMBTHistoryQoSSingleResult.m in Sources */,
				C777D9861DD8BEF700D1C824 /* RMBTQoSTestGroup.m in Sources */,
				C75FF5D817B2602F00A58056 /* RMBTMapOptionsViewController.m in Sources */,
				C77952DC1E23DF5200B95FFF /* RMBTQoSTracerouteTest.m in Sources */,
				C737AEE61E7D6947007962EB /* RMBTQoSUDPTest.m in Sources */,
				C7978FD717F1D07100BF986C /* RMBTConnectivityTracker.m in Sources */,
				C7459B4D1EAC0B8A00042A42 /* RMBTQoSNonTransparentProxyTest.m in Sources */,
				C7A19B231E919BDD0044B6C8 /* RMBTQoSWebTest.m in Sources */,
				C79E7B081DF5884700CFC95F /* RMBTHistoryQoSGroupViewController.m in Sources */,
				C7704EA31E95531B00044AF6 /* RMBTHistorySpeedGraph.m in Sources */,
				C780CE4F1EA287C800332423 /* RMBTQosWebTestURLProtocol.m in Sources */,
				C783F68C1EDC7A15001CB2F9 /* RMBTLoopModeConfirmationViewController.m in Sources */,
				C7B4E9EE1F0CE4E500FA34F8 /* RMBTLoopDetailsViewController.m in Sources */,
				C7EF69721E096F7D002F429C /* RMBTHistoryQoSSingleResultViewController.m in Sources */,
				C733B6D91DDE1EB2005B9105 /* RMBTHistoryQoSGroupResult.m in Sources */,
				C7A4B75A17B43C8400176B92 /* RMBTMapMeasurement.m in Sources */,
			);
			runOnlyForDeploymentPostprocessing = 0;
		};
		E99AC39D24E2DA6F00BBC177 /* Sources */ = {
			isa = PBXSourcesBuildPhase;
			buildActionMask = 2147483647;
			files = (
				E99AC39E24E2DA6F00BBC177 /* RMBTQoSTest.m in Sources */,
				E99AC39F24E2DA6F00BBC177 /* UITableViewCell+RMBTHeight.m in Sources */,
				E99AC3A024E2DA6F00BBC177 /* main.m in Sources */,
				E99AC3A124E2DA6F00BBC177 /* RMBTAppDelegate.m in Sources */,
				E99AC3A224E2DA6F00BBC177 /* RMBTQoSIPTest.m in Sources */,
				E99AC3A324E2DA6F00BBC177 /* RMBTTestViewController.m in Sources */,
				E99AC3A424E2DA6F00BBC177 /* RMBTControlServer.m in Sources */,
				E99AC3A524E2DA6F00BBC177 /* RMBTLoopDetailsCell.m in Sources */,
				E99AC3A624E2DA6F00BBC177 /* RMBTTestParams.m in Sources */,
				E99AC3A724E2DA6F00BBC177 /* RMBTTOS.m in Sources */,
				E99AC3A824E2DA6F00BBC177 /* RMBTTestWorker.m in Sources */,
				E99AC3A924E2DA6F00BBC177 /* RMBTBaseTestViewController.m in Sources */,
				E99AC3AA24E2DA6F00BBC177 /* RMBTTestRunner.m in Sources */,
				E99AC3AB24E2DA6F00BBC177 /* RMBTLoopMeasurementsViewController.m in Sources */,
				E99AC3AC24E2DA6F00BBC177 /* RMBTQoSTCPTest.m in Sources */,
				E99AC3AD24E2DA6F00BBC177 /* RMBTTestResult.m in Sources */,
				E99AC3AE24E2DA6F00BBC177 /* RMBTGaugeView.m in Sources */,
				E99AC3AF24E2DA6F00BBC177 /* RMBTMapOptionsOverlaysViewController.m in Sources */,
				E99AC3B024E2DA6F00BBC177 /* RMBTHistoryQoSSingleResultCell.m in Sources */,
				E99AC3B124E2DA6F00BBC177 /* RMBTIntroViewController.m in Sources */,
				E99AC3B224E2DA6F00BBC177 /* RMBTQoSHTTPTest.m in Sources */,
				E99AC3B324E2DA6F00BBC177 /* UIView+Position.m in Sources */,
				E99AC3B424E2DA6F00BBC177 /* RMBTPing.m in Sources */,
				E99AC3B524E2DA6F00BBC177 /* RMBTThroughput.m in Sources */,
				E99AC3B624E2DA6F00BBC177 /* RMBTLoopInfo.m in Sources */,
				E99AC3B724E2DA6F00BBC177 /* UIView+RMBTSubviews.m in Sources */,
				E99AC3B824E2DA6F00BBC177 /* RMBTHelpers.m in Sources */,
				E99AC3B924E2DA6F00BBC177 /* RMBTMapCalloutView.m in Sources */,
				E99AC3BA24E2DA6F00BBC177 /* CLLocation+RMBTFormat.m in Sources */,
				E99AC3BB24E2DA6F00BBC177 /* RMBTMapOptionsFilterViewController.m in Sources */,
				E99AC3BC24E2DA6F00BBC177 /* RMBTQoSProgressViewController.m in Sources */,
				E99AC3BD24E2DA6F00BBC177 /* RMBTHistoryResultItemCell.m in Sources */,
				E99AC3BE24E2DA6F00BBC177 /* UIColor+RMBTHex.m in Sources */,
				E99AC3BF24E2DA6F00BBC177 /* RMBTSpeedGraphView.m in Sources */,
				E99AC3C024E2DA6F00BBC177 /* RMBTSettings.m in Sources */,
				E99AC3C124E2DA6F00BBC177 /* RMBTSettingsViewController.m in Sources */,
				E99AC3C224E2DA6F00BBC177 /* RMBTLogger.m in Sources */,
				E99AC3C324E2DA6F00BBC177 /* RMBTThroughputHistory.m in Sources */,
				E99AC3C424E2DA6F00BBC177 /* RMBTProgress.m in Sources */,
				E99AC3C524E2DA6F00BBC177 /* RMBTSpeed.m in Sources */,
				E99AC3C624E2DA6F00BBC177 /* RMBTStatsViewController.m in Sources */,
				E99AC3C724E2DA6F00BBC177 /* RMBTConnectivity.m in Sources */,
				E99AC3C824E2DA6F00BBC177 /* RMBTMapOptionsTypesViewController.m in Sources */,
				E99AC3C924E2DA6F00BBC177 /* RMBTNavigationBar.m in Sources */,
				E99AC3CA24E2DA6F00BBC177 /* RMBTQoSControlConnectionParams.m in Sources */,
				E99AC3CB24E2DA6F00BBC177 /* RMBTLocationTracker.m in Sources */,
				E99AC3CC24E2DA6F00BBC177 /* RMBTNews.m in Sources */,
				E99AC3CD24E2DA6F00BBC177 /* RMBTSSLHelper.m in Sources */,
				E99AC3CE24E2DA6F00BBC177 /* RMBTVerticalTransitionController.m in Sources */,
				E99AC3CF24E2DA6F00BBC177 /* RMBTHistoryIndexViewController.m in Sources */,
				E99AC3D024E2DA6F00BBC177 /* RMBTLoopModeTestViewController.m in Sources */,
				E99AC3D124E2DA6F00BBC177 /* RMBTHistoryResult.m in Sources */,
				E99AC3D224E2DA6F00BBC177 /* RMBTQoSCCTest.m in Sources */,
				E99AC3D324E2DA6F00BBC177 /* RMBTQoSDNSTest.m in Sources */,
				E99AC3D424E2DA6F00BBC177 /* RMBTHistoryIndexCell.m in Sources */,
				E99AC3D524E2DA6F00BBC177 /* RMBTQoSControlConnection.m in Sources */,
				E99AC3D624E2DA6F00BBC177 /* RMBTInfoViewController.m in Sources */,
				E99AC3D724E2DA6F00BBC177 /* UIViewController+ModalBrowser.m in Sources */,
				E99AC3D824E2DA6F00BBC177 /* RMBTTOSViewController.m in Sources */,
				E999A69C24FC2B5A002FFE77 /* RMBTHistoryQOEResultItemCell.m in Sources */,
				E99AC3D924E2DA6F00BBC177 /* RMBTHistoryResultViewController.m in Sources */,
				E99AC3DA24E2DA6F00BBC177 /* RMBTModalWebViewController.m in Sources */,
				E99AC3DB24E2DA6F00BBC177 /* RMBTHistoryResultDetailsViewController.m in Sources */,
				E99AC3DC24E2DA6F00BBC177 /* RMBTHistorySpeedGraphCell.m in Sources */,
				E99AC3DD24E2DA6F00BBC177 /* RMBTHistoryFilterViewController.m in Sources */,
				E99AC3DE24E2DA6F00BBC177 /* RMBTInfoTextViewController.m in Sources */,
				E99AC3DF24E2DA6F00BBC177 /* RMBTMapServer.m in Sources */,
				E99AC3E024E2DA6F00BBC177 /* RMBTMapViewController.m in Sources */,
				E99AC3E124E2DA6F00BBC177 /* RMBTQoSTestRunner.m in Sources */,
				E99AC3E224E2DA6F00BBC177 /* RMBTMapOptions.m in Sources */,
				E99AC3E324E2DA6F00BBC177 /* RMBTHistoryQoSSingleResult.m in Sources */,
				E99AC3E424E2DA6F00BBC177 /* RMBTQoSTestGroup.m in Sources */,
				E99AC3E524E2DA6F00BBC177 /* RMBTMapOptionsViewController.m in Sources */,
				E99AC3E624E2DA6F00BBC177 /* RMBTQoSTracerouteTest.m in Sources */,
				E99AC3E724E2DA6F00BBC177 /* RMBTQoSUDPTest.m in Sources */,
				E99AC3E824E2DA6F00BBC177 /* RMBTConnectivityTracker.m in Sources */,
				E99AC3E924E2DA6F00BBC177 /* RMBTQoSNonTransparentProxyTest.m in Sources */,
				E99AC3EA24E2DA6F00BBC177 /* RMBTQoSWebTest.m in Sources */,
				E99AC3EB24E2DA6F00BBC177 /* RMBTHistoryQoSGroupViewController.m in Sources */,
				E99AC3EC24E2DA6F00BBC177 /* RMBTHistorySpeedGraph.m in Sources */,
				E99AC3ED24E2DA6F00BBC177 /* RMBTQosWebTestURLProtocol.m in Sources */,
				E99AC3EE24E2DA6F00BBC177 /* RMBTLoopModeConfirmationViewController.m in Sources */,
				E99AC3EF24E2DA6F00BBC177 /* RMBTLoopDetailsViewController.m in Sources */,
				E99AC3F024E2DA6F00BBC177 /* RMBTHistoryQoSSingleResultViewController.m in Sources */,
				E99AC3F124E2DA6F00BBC177 /* RMBTHistoryQoSGroupResult.m in Sources */,
				E99AC3F224E2DA6F00BBC177 /* RMBTMapMeasurement.m in Sources */,
			);
			runOnlyForDeploymentPostprocessing = 0;
		};
/* End PBXSourcesBuildPhase section */

/* Begin PBXTargetDependency section */
		C70828081CB6792F00F482EB /* PBXTargetDependency */ = {
			isa = PBXTargetDependency;
			target = C7DE1477173E8F610079477A /* RMBT */;
			targetProxy = C70828071CB6792F00F482EB /* PBXContainerItemProxy */;
		};
/* End PBXTargetDependency section */

/* Begin PBXVariantGroup section */
		C72F49A51F31CE3A00CCA650 /* TestStoryboard.storyboard */ = {
			isa = PBXVariantGroup;
			children = (
				C72F49A41F31CE3A00CCA650 /* Base */,
				C72F49A71F31CE3F00CCA650 /* de */,
			);
			name = TestStoryboard.storyboard;
			sourceTree = "<group>";
		};
		C783F68D1EDC7EB4001CB2F9 /* loop_mode_info.html */ = {
			isa = PBXVariantGroup;
			children = (
				C783F68E1EDC7EB4001CB2F9 /* Base */,
				C72F49A81F320F3D00CCA650 /* de */,
			);
			name = loop_mode_info.html;
			sourceTree = "<group>";
		};
		C783F68F1EDC7EB4001CB2F9 /* loop_mode_info2.html */ = {
			isa = PBXVariantGroup;
			children = (
				C783F6901EDC7EB4001CB2F9 /* Base */,
				C72F49A91F320F4100CCA650 /* de */,
			);
			name = loop_mode_info2.html;
			sourceTree = "<group>";
		};
		C792B8751814AEC700D504DF /* MainStoryboard.storyboard */ = {
			isa = PBXVariantGroup;
			children = (
				C792B8741814AEC700D504DF /* Base */,
				C792B8791814AED000D504DF /* de */,
				C75DEAFE1826C91200BC091E /* hr */,
				C779CAA7182EFF6200398781 /* sv */,
				C7E8916218317A13003AECA6 /* es */,
				C7C820FD184908B2009B757F /* fr */,
				C782A6F81AA62C8600297AFB /* cs */,
			);
			name = MainStoryboard.storyboard;
			path = ../Resources;
			sourceTree = "<group>";
		};
		C7C5424617A69E9C000180A1 /* InfoPlist.strings */ = {
			isa = PBXVariantGroup;
			children = (
			);
			name = InfoPlist.strings;
			sourceTree = "<group>";
		};
		C7F3FB35179CC86900E336CF /* terms_conditions_long.html */ = {
			isa = PBXVariantGroup;
			children = (
				C737DE0A182F013100E5551C /* Base */,
			);
			name = terms_conditions_long.html;
			sourceTree = "<group>";
		};
		C7F3FB3E179CCCD600E336CF /* Localizable.strings */ = {
			isa = PBXVariantGroup;
			children = (
				C7F3FB3F179CCCD800E336CF /* de */,
				C75DEB021826CB2900BC091E /* hr */,
				C779CAA9182EFF6200398781 /* sv */,
				C7E8916318317A13003AECA6 /* es */,
				C7C82100184908B2009B757F /* fr */,
				C782A6F71AA62C7800297AFB /* cs */,
			);
			name = Localizable.strings;
			sourceTree = "<group>";
		};
/* End PBXVariantGroup section */

/* Begin XCBuildConfiguration section */
		C708280A1CB6792F00F482EB /* Debug */ = {
			isa = XCBuildConfiguration;
			buildSettings = {
				BUNDLE_LOADER = "$(TEST_HOST)";
				CLANG_ANALYZER_NONNULL = YES;
				CLANG_ENABLE_MODULES = YES;
				CLANG_WARN_BOOL_CONVERSION = YES;
				CLANG_WARN_DIRECT_OBJC_ISA_USAGE = YES_ERROR;
				CLANG_WARN_OBJC_ROOT_CLASS = YES_ERROR;
				CLANG_WARN_UNREACHABLE_CODE = YES;
				DEBUG_INFORMATION_FORMAT = dwarf;
				ENABLE_STRICT_OBJC_MSGSEND = YES;
				ENABLE_TESTABILITY = YES;
				GCC_NO_COMMON_BLOCKS = YES;
				GCC_PREFIX_HEADER = "RMBTTests/RMBTTests-Prefix.pch";
				GCC_PREPROCESSOR_DEFINITIONS = (
					"DEBUG=1",
					"$(inherited)",
				);
				GCC_WARN_64_TO_32_BIT_CONVERSION = YES;
				GCC_WARN_ABOUT_RETURN_TYPE = YES_ERROR;
				GCC_WARN_UNDECLARED_SELECTOR = YES;
				GCC_WARN_UNINITIALIZED_AUTOS = YES_AGGRESSIVE;
				GCC_WARN_UNUSED_FUNCTION = YES;
				INFOPLIST_FILE = RMBTTest/Info.plist;
				IPHONEOS_DEPLOYMENT_TARGET = 9.3;
				LD_RUNPATH_SEARCH_PATHS = "$(inherited) @executable_path/Frameworks @loader_path/Frameworks";
				MTL_ENABLE_DEBUG_INFO = YES;
				PRODUCT_BUNDLE_IDENTIFIER = at.rtr.RMBTTest;
				PRODUCT_NAME = "$(TARGET_NAME)";
				TEST_HOST = "$(BUILT_PRODUCTS_DIR)/RMBT.app/RMBT";
			};
			name = Debug;
		};
		C708280B1CB6792F00F482EB /* Release */ = {
			isa = XCBuildConfiguration;
			buildSettings = {
				BUNDLE_LOADER = "$(TEST_HOST)";
				CLANG_ANALYZER_NONNULL = YES;
				CLANG_ENABLE_MODULES = YES;
				CLANG_WARN_BOOL_CONVERSION = YES;
				CLANG_WARN_DIRECT_OBJC_ISA_USAGE = YES_ERROR;
				CLANG_WARN_OBJC_ROOT_CLASS = YES_ERROR;
				CLANG_WARN_UNREACHABLE_CODE = YES;
				"CODE_SIGN_IDENTITY[sdk=iphoneos*]" = "iPhone Developer";
				COPY_PHASE_STRIP = NO;
				DEBUG_INFORMATION_FORMAT = "dwarf-with-dsym";
				ENABLE_NS_ASSERTIONS = NO;
				ENABLE_STRICT_OBJC_MSGSEND = YES;
				GCC_NO_COMMON_BLOCKS = YES;
				GCC_PREFIX_HEADER = "RMBTTests/RMBTTests-Prefix.pch";
				GCC_WARN_64_TO_32_BIT_CONVERSION = YES;
				GCC_WARN_ABOUT_RETURN_TYPE = YES_ERROR;
				GCC_WARN_UNDECLARED_SELECTOR = YES;
				GCC_WARN_UNINITIALIZED_AUTOS = YES_AGGRESSIVE;
				GCC_WARN_UNUSED_FUNCTION = YES;
				INFOPLIST_FILE = RMBTTest/Info.plist;
				IPHONEOS_DEPLOYMENT_TARGET = 9.3;
				LD_RUNPATH_SEARCH_PATHS = "$(inherited) @executable_path/Frameworks @loader_path/Frameworks";
				MTL_ENABLE_DEBUG_INFO = NO;
				PRODUCT_BUNDLE_IDENTIFIER = at.rtr.RMBTTest;
				PRODUCT_NAME = "$(TARGET_NAME)";
				TEST_HOST = "$(BUILT_PRODUCTS_DIR)/RMBT.app/RMBT";
			};
			name = Release;
		};
		C7DE149C173E8F610079477A /* Debug */ = {
			isa = XCBuildConfiguration;
			buildSettings = {
				ALWAYS_SEARCH_USER_PATHS = NO;
				CLANG_ANALYZER_LOCALIZABILITY_NONLOCALIZED = YES;
				CLANG_CXX_LANGUAGE_STANDARD = "gnu++0x";
				CLANG_CXX_LIBRARY = "libc++";
				CLANG_ENABLE_OBJC_ARC = YES;
				CLANG_WARN_BLOCK_CAPTURE_AUTORELEASING = YES;
				CLANG_WARN_BOOL_CONVERSION = YES;
				CLANG_WARN_COMMA = YES;
				CLANG_WARN_CONSTANT_CONVERSION = YES;
				CLANG_WARN_EMPTY_BODY = YES;
				CLANG_WARN_ENUM_CONVERSION = YES;
				CLANG_WARN_INFINITE_RECURSION = YES;
				CLANG_WARN_INT_CONVERSION = YES;
				CLANG_WARN_NON_LITERAL_NULL_CONVERSION = YES;
				CLANG_WARN_OBJC_LITERAL_CONVERSION = YES;
				CLANG_WARN_RANGE_LOOP_ANALYSIS = YES;
				CLANG_WARN_STRICT_PROTOTYPES = YES;
				CLANG_WARN_SUSPICIOUS_MOVE = YES;
				CLANG_WARN_UNREACHABLE_CODE = YES;
				CLANG_WARN__DUPLICATE_METHOD_MATCH = YES;
				"CODE_SIGN_IDENTITY[sdk=iphoneos*]" = "iPhone Developer";
				COPY_PHASE_STRIP = NO;
				ENABLE_BITCODE = YES;
				ENABLE_STRICT_OBJC_MSGSEND = YES;
				ENABLE_TESTABILITY = YES;
				GCC_C_LANGUAGE_STANDARD = gnu99;
				GCC_DYNAMIC_NO_PIC = NO;
				GCC_NO_COMMON_BLOCKS = YES;
				GCC_OPTIMIZATION_LEVEL = 0;
				GCC_PREPROCESSOR_DEFINITIONS = "$(inherited)";
				GCC_SYMBOLS_PRIVATE_EXTERN = NO;
				GCC_WARN_64_TO_32_BIT_CONVERSION = YES;
				GCC_WARN_ABOUT_RETURN_TYPE = YES;
				GCC_WARN_UNDECLARED_SELECTOR = YES;
				GCC_WARN_UNINITIALIZED_AUTOS = YES;
				GCC_WARN_UNUSED_FUNCTION = YES;
				GCC_WARN_UNUSED_VARIABLE = YES;
				IPHONEOS_DEPLOYMENT_TARGET = 8.0;
				New_Setting = "";
				ONLY_ACTIVE_ARCH = YES;
				OTHER_CFLAGS = "-DDEBUG=1";
				SDKROOT = iphoneos;
				TARGETED_DEVICE_FAMILY = "1,2";
			};
			name = Debug;
		};
		C7DE149F173E8F610079477A /* Debug */ = {
			isa = XCBuildConfiguration;
			baseConfigurationReference = C7C0EFE3176CD18F003758AA /* Debug.xcconfig */;
			buildSettings = {
				ASSETCATALOG_COMPILER_APPICON_NAME = AppIcon;
				CODE_SIGN_ENTITLEMENTS = RMBT.entitlements;
				CODE_SIGN_IDENTITY = "iPhone Developer";
				"CODE_SIGN_IDENTITY[sdk=iphoneos*]" = "iPhone Developer";
				FRAMEWORK_SEARCH_PATHS = (
					"$(inherited)",
					"\"$(SRCROOT)\"",
				);
				GCC_PRECOMPILE_PREFIX_HEADER = YES;
				GCC_PREFIX_HEADER = "Sources/RMBT-Prefix.pch";
				GCC_PREPROCESSOR_DEFINITIONS = (
					"$(inherited)",
					"DEBUG=1",
				);
				INFOPLIST_FILE = "$(SRCROOT)/Resources/RMBT-Info.plist";
				IPHONEOS_DEPLOYMENT_TARGET = 8.0;
				PRODUCT_NAME = "$(TARGET_NAME)";
				TARGETED_DEVICE_FAMILY = 1;
				WRAPPER_EXTENSION = app;
			};
			name = Debug;
		};
		E99AC41924E2DA6F00BBC177 /* Debug */ = {
			isa = XCBuildConfiguration;
			baseConfigurationReference = C7C0EFE3176CD18F003758AA /* Debug.xcconfig */;
			buildSettings = {
				ASSETCATALOG_COMPILER_APPICON_NAME = AppIcon;
				CODE_SIGN_ENTITLEMENTS = RMBT.entitlements;
				CODE_SIGN_IDENTITY = "iPhone Developer";
				"CODE_SIGN_IDENTITY[sdk=iphoneos*]" = "iPhone Developer";
				CURRENT_PROJECT_VERSION = 2312;
				DEVELOPMENT_TEAM = 4XZ94A6MUA;
				FRAMEWORK_SEARCH_PATHS = (
					"$(inherited)",
					"\"$(SRCROOT)\"",
				);
				GCC_PRECOMPILE_PREFIX_HEADER = YES;
				GCC_PREFIX_HEADER = "Sources/RMBT-Prefix.pch";
				GCC_PREPROCESSOR_DEFINITIONS = (
					"$(inherited)",
					"DEBUG=1",
				);
				INFOPLIST_FILE = "RMBT copy-Info.plist";
				IPHONEOS_DEPLOYMENT_TARGET = 8.0;
				PRODUCT_BUNDLE_IDENTIFIER = com.specure.openrmbt;
				PRODUCT_NAME = "$(TARGET_NAME)";
				TARGETED_DEVICE_FAMILY = 1;
				WRAPPER_EXTENSION = app;
			};
			name = Debug;
		};
/* End XCBuildConfiguration section */

/* Begin XCConfigurationList section */
		C70828091CB6792F00F482EB /* Build configuration list for PBXNativeTarget "RMBTTest" */ = {
			isa = XCConfigurationList;
			buildConfigurations = (
				C708280A1CB6792F00F482EB /* Debug */,
				C708280B1CB6792F00F482EB /* Release */,
			);
			defaultConfigurationIsVisible = 0;
			defaultConfigurationName = Release;
		};
		C7DE1473173E8F610079477A /* Build configuration list for PBXProject "RMBT" */ = {
			isa = XCConfigurationList;
			buildConfigurations = (
				C7DE149C173E8F610079477A /* Debug */,
			);
			defaultConfigurationIsVisible = 0;
			defaultConfigurationName = Debug;
		};
		C7DE149E173E8F610079477A /* Build configuration list for PBXNativeTarget "RMBT" */ = {
			isa = XCConfigurationList;
			buildConfigurations = (
				C7DE149F173E8F610079477A /* Debug */,
			);
			defaultConfigurationIsVisible = 0;
			defaultConfigurationName = Debug;
		};
		E99AC41824E2DA6F00BBC177 /* Build configuration list for PBXNativeTarget "RMBT_Specure" */ = {
			isa = XCConfigurationList;
			buildConfigurations = (
				E99AC41924E2DA6F00BBC177 /* Debug */,
			);
			defaultConfigurationIsVisible = 0;
			defaultConfigurationName = Debug;
		};
/* End XCConfigurationList section */
	};
	rootObject = C7DE1470173E8F610079477A /* Project object */;
}<|MERGE_RESOLUTION|>--- conflicted
+++ resolved
@@ -132,7 +132,7 @@
 		E80C2E1F7313B6BCFBC4A346 /* libPods-RMBT.a in Frameworks */ = {isa = PBXBuildFile; fileRef = 74B5D1F96A5D607CBD1C4902 /* libPods-RMBT.a */; };
 		E945361C24F2DA6300D12303 /* GoogleMaps.bundle in Resources */ = {isa = PBXBuildFile; fileRef = E945361B24F2DA6300D12303 /* GoogleMaps.bundle */; };
 		E9789EEE24D74434007253EB /* WebKit.framework in Frameworks */ = {isa = PBXBuildFile; fileRef = E9789EED24D74434007253EB /* WebKit.framework */; };
-<<<<<<< HEAD
+		E9968A2624FD762A0042159C /* WKWebView+RMBTConfiguration.m in Sources */ = {isa = PBXBuildFile; fileRef = E9968A2524FD762A0042159C /* WKWebView+RMBTConfiguration.m */; };
 		E999A69C24FC2B5A002FFE77 /* RMBTHistoryQOEResultItemCell.m in Sources */ = {isa = PBXBuildFile; fileRef = E999A69524FC1416002FFE77 /* RMBTHistoryQOEResultItemCell.m */; };
 		E999A69D24FC2B5A002FFE77 /* RMBTHistoryQOEResultItemCell.m in Sources */ = {isa = PBXBuildFile; fileRef = E999A69524FC1416002FFE77 /* RMBTHistoryQOEResultItemCell.m */; };
 		E99AC39E24E2DA6F00BBC177 /* RMBTQoSTest.m in Sources */ = {isa = PBXBuildFile; fileRef = C777D97F1DD8AEC000D1C824 /* RMBTQoSTest.m */; };
@@ -252,9 +252,6 @@
 		E99AC41324E2DA6F00BBC177 /* Images.xcassets in Resources */ = {isa = PBXBuildFile; fileRef = C70C178B17D7BFC400F55964 /* Images.xcassets */; };
 		E99AC41424E2DA6F00BBC177 /* loop_mode_info2.html in Resources */ = {isa = PBXBuildFile; fileRef = C783F68F1EDC7EB4001CB2F9 /* loop_mode_info2.html */; };
 		E99AC41524E2DA6F00BBC177 /* TestStoryboard.storyboard in Resources */ = {isa = PBXBuildFile; fileRef = C72F49A51F31CE3A00CCA650 /* TestStoryboard.storyboard */; };
-=======
-		E9968A2624FD762A0042159C /* WKWebView+RMBTConfiguration.m in Sources */ = {isa = PBXBuildFile; fileRef = E9968A2524FD762A0042159C /* WKWebView+RMBTConfiguration.m */; };
->>>>>>> 1ac31fd4
 /* End PBXBuildFile section */
 
 /* Begin PBXContainerItemProxy section */
@@ -502,15 +499,12 @@
 		C7FDBF2C1F03AECE0051E745 /* RMBTLoopMeasurementsViewController.m */ = {isa = PBXFileReference; fileEncoding = 4; lastKnownFileType = sourcecode.c.objc; path = RMBTLoopMeasurementsViewController.m; sourceTree = "<group>"; };
 		E945361B24F2DA6300D12303 /* GoogleMaps.bundle */ = {isa = PBXFileReference; lastKnownFileType = "wrapper.plug-in"; name = GoogleMaps.bundle; path = Pods/GoogleMaps/Maps/Frameworks/GoogleMaps.framework/Resources/GoogleMaps.bundle; sourceTree = "<group>"; };
 		E9789EED24D74434007253EB /* WebKit.framework */ = {isa = PBXFileReference; lastKnownFileType = wrapper.framework; name = WebKit.framework; path = System/Library/Frameworks/WebKit.framework; sourceTree = SDKROOT; };
-<<<<<<< HEAD
+		E9968A2424FD762A0042159C /* WKWebView+RMBTConfiguration.h */ = {isa = PBXFileReference; lastKnownFileType = sourcecode.c.h; path = "WKWebView+RMBTConfiguration.h"; sourceTree = "<group>"; };
+		E9968A2524FD762A0042159C /* WKWebView+RMBTConfiguration.m */ = {isa = PBXFileReference; lastKnownFileType = sourcecode.c.objc; path = "WKWebView+RMBTConfiguration.m"; sourceTree = "<group>"; };
 		E999A69524FC1416002FFE77 /* RMBTHistoryQOEResultItemCell.m */ = {isa = PBXFileReference; fileEncoding = 4; lastKnownFileType = sourcecode.c.objc; path = RMBTHistoryQOEResultItemCell.m; sourceTree = "<group>"; };
 		E999A69624FC1416002FFE77 /* RMBTHistoryQOEResultItemCell.h */ = {isa = PBXFileReference; fileEncoding = 4; lastKnownFileType = sourcecode.c.h; path = RMBTHistoryQOEResultItemCell.h; sourceTree = "<group>"; };
 		E99AC41A24E2DA6F00BBC177 /* RMBT_Specure.app */ = {isa = PBXFileReference; explicitFileType = wrapper.application; includeInIndex = 0; path = RMBT_Specure.app; sourceTree = BUILT_PRODUCTS_DIR; };
 		E99AC41B24E2DA7000BBC177 /* RMBT copy-Info.plist */ = {isa = PBXFileReference; lastKnownFileType = text.plist.xml; name = "RMBT copy-Info.plist"; path = "/Users/sglushchenko/Projects/open-rmbt-ios/RMBT copy-Info.plist"; sourceTree = "<absolute>"; };
-=======
-		E9968A2424FD762A0042159C /* WKWebView+RMBTConfiguration.h */ = {isa = PBXFileReference; lastKnownFileType = sourcecode.c.h; path = "WKWebView+RMBTConfiguration.h"; sourceTree = "<group>"; };
-		E9968A2524FD762A0042159C /* WKWebView+RMBTConfiguration.m */ = {isa = PBXFileReference; lastKnownFileType = sourcecode.c.objc; path = "WKWebView+RMBTConfiguration.m"; sourceTree = "<group>"; };
->>>>>>> 1ac31fd4
 /* End PBXFileReference section */
 
 /* Begin PBXFrameworksBuildPhase section */
