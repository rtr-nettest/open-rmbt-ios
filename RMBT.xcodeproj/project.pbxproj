--- conflicted
+++ resolved
@@ -132,9 +132,10 @@
 		E80C2E1F7313B6BCFBC4A346 /* libPods-RMBT.a in Frameworks */ = {isa = PBXBuildFile; fileRef = 74B5D1F96A5D607CBD1C4902 /* libPods-RMBT.a */; };
 		E945361C24F2DA6300D12303 /* GoogleMaps.bundle in Resources */ = {isa = PBXBuildFile; fileRef = E945361B24F2DA6300D12303 /* GoogleMaps.bundle */; };
 		E9789EEE24D74434007253EB /* WebKit.framework in Frameworks */ = {isa = PBXBuildFile; fileRef = E9789EED24D74434007253EB /* WebKit.framework */; };
-<<<<<<< HEAD
 		E9968A2624FD762A0042159C /* WKWebView+RMBTConfiguration.m in Sources */ = {isa = PBXBuildFile; fileRef = E9968A2524FD762A0042159C /* WKWebView+RMBTConfiguration.m */; };
 		E9968A2724FD77860042159C /* WKWebView+RMBTConfiguration.m in Sources */ = {isa = PBXBuildFile; fileRef = E9968A2524FD762A0042159C /* WKWebView+RMBTConfiguration.m */; };
+		E9968A2F2500F8150042159C /* RMBTHistoryResultPercentView.m in Sources */ = {isa = PBXBuildFile; fileRef = E9968A2E2500F8150042159C /* RMBTHistoryResultPercentView.m */; };
+		E9968A302500F8150042159C /* RMBTHistoryResultPercentView.m in Sources */ = {isa = PBXBuildFile; fileRef = E9968A2E2500F8150042159C /* RMBTHistoryResultPercentView.m */; };
 		E999A69C24FC2B5A002FFE77 /* RMBTHistoryQOEResultItemCell.m in Sources */ = {isa = PBXBuildFile; fileRef = E999A69524FC1416002FFE77 /* RMBTHistoryQOEResultItemCell.m */; };
 		E999A69D24FC2B5A002FFE77 /* RMBTHistoryQOEResultItemCell.m in Sources */ = {isa = PBXBuildFile; fileRef = E999A69524FC1416002FFE77 /* RMBTHistoryQOEResultItemCell.m */; };
 		E99AC39E24E2DA6F00BBC177 /* RMBTQoSTest.m in Sources */ = {isa = PBXBuildFile; fileRef = C777D97F1DD8AEC000D1C824 /* RMBTQoSTest.m */; };
@@ -254,9 +255,6 @@
 		E99AC41324E2DA6F00BBC177 /* Images.xcassets in Resources */ = {isa = PBXBuildFile; fileRef = C70C178B17D7BFC400F55964 /* Images.xcassets */; };
 		E99AC41424E2DA6F00BBC177 /* loop_mode_info2.html in Resources */ = {isa = PBXBuildFile; fileRef = C783F68F1EDC7EB4001CB2F9 /* loop_mode_info2.html */; };
 		E99AC41524E2DA6F00BBC177 /* TestStoryboard.storyboard in Resources */ = {isa = PBXBuildFile; fileRef = C72F49A51F31CE3A00CCA650 /* TestStoryboard.storyboard */; };
-=======
-		E999A69B24FC2AFF002FFE77 /* RMBTHistoryQOEResultItemCell.m in Sources */ = {isa = PBXBuildFile; fileRef = E999A69524FC1416002FFE77 /* RMBTHistoryQOEResultItemCell.m */; };
->>>>>>> 5987d078
 /* End PBXBuildFile section */
 
 /* Begin PBXContainerItemProxy section */
@@ -504,17 +502,15 @@
 		C7FDBF2C1F03AECE0051E745 /* RMBTLoopMeasurementsViewController.m */ = {isa = PBXFileReference; fileEncoding = 4; lastKnownFileType = sourcecode.c.objc; path = RMBTLoopMeasurementsViewController.m; sourceTree = "<group>"; };
 		E945361B24F2DA6300D12303 /* GoogleMaps.bundle */ = {isa = PBXFileReference; lastKnownFileType = "wrapper.plug-in"; name = GoogleMaps.bundle; path = Pods/GoogleMaps/Maps/Frameworks/GoogleMaps.framework/Resources/GoogleMaps.bundle; sourceTree = "<group>"; };
 		E9789EED24D74434007253EB /* WebKit.framework */ = {isa = PBXFileReference; lastKnownFileType = wrapper.framework; name = WebKit.framework; path = System/Library/Frameworks/WebKit.framework; sourceTree = SDKROOT; };
-<<<<<<< HEAD
 		E9968A2424FD762A0042159C /* WKWebView+RMBTConfiguration.h */ = {isa = PBXFileReference; lastKnownFileType = sourcecode.c.h; path = "WKWebView+RMBTConfiguration.h"; sourceTree = "<group>"; };
 		E9968A2524FD762A0042159C /* WKWebView+RMBTConfiguration.m */ = {isa = PBXFileReference; lastKnownFileType = sourcecode.c.objc; path = "WKWebView+RMBTConfiguration.m"; sourceTree = "<group>"; };
+		E9968A2C2500F5180042159C /* en */ = {isa = PBXFileReference; lastKnownFileType = text.plist.strings; name = en; path = en.lproj/Localizable.strings; sourceTree = "<group>"; };
+		E9968A2D2500F8150042159C /* RMBTHistoryResultPercentView.h */ = {isa = PBXFileReference; lastKnownFileType = sourcecode.c.h; path = RMBTHistoryResultPercentView.h; sourceTree = "<group>"; };
+		E9968A2E2500F8150042159C /* RMBTHistoryResultPercentView.m */ = {isa = PBXFileReference; lastKnownFileType = sourcecode.c.objc; path = RMBTHistoryResultPercentView.m; sourceTree = "<group>"; };
 		E999A69524FC1416002FFE77 /* RMBTHistoryQOEResultItemCell.m */ = {isa = PBXFileReference; fileEncoding = 4; lastKnownFileType = sourcecode.c.objc; path = RMBTHistoryQOEResultItemCell.m; sourceTree = "<group>"; };
 		E999A69624FC1416002FFE77 /* RMBTHistoryQOEResultItemCell.h */ = {isa = PBXFileReference; fileEncoding = 4; lastKnownFileType = sourcecode.c.h; path = RMBTHistoryQOEResultItemCell.h; sourceTree = "<group>"; };
 		E99AC41A24E2DA6F00BBC177 /* RMBT_Specure.app */ = {isa = PBXFileReference; explicitFileType = wrapper.application; includeInIndex = 0; path = RMBT_Specure.app; sourceTree = BUILT_PRODUCTS_DIR; };
 		E99AC41B24E2DA7000BBC177 /* RMBT copy-Info.plist */ = {isa = PBXFileReference; lastKnownFileType = text.plist.xml; name = "RMBT copy-Info.plist"; path = "/Users/sglushchenko/Projects/open-rmbt-ios/RMBT copy-Info.plist"; sourceTree = "<absolute>"; };
-=======
-		E999A69524FC1416002FFE77 /* RMBTHistoryQOEResultItemCell.m */ = {isa = PBXFileReference; fileEncoding = 4; lastKnownFileType = sourcecode.c.objc; path = RMBTHistoryQOEResultItemCell.m; sourceTree = "<group>"; };
-		E999A69624FC1416002FFE77 /* RMBTHistoryQOEResultItemCell.h */ = {isa = PBXFileReference; fileEncoding = 4; lastKnownFileType = sourcecode.c.h; path = RMBTHistoryQOEResultItemCell.h; sourceTree = "<group>"; };
->>>>>>> 5987d078
 /* End PBXFileReference section */
 
 /* Begin PBXFrameworksBuildPhase section */
@@ -714,6 +710,8 @@
 				E999A69524FC1416002FFE77 /* RMBTHistoryQOEResultItemCell.m */,
 				C77071021E96812A00043884 /* RMBTHistorySpeedGraphCell.h */,
 				C77071031E96812A00043884 /* RMBTHistorySpeedGraphCell.m */,
+				E9968A2D2500F8150042159C /* RMBTHistoryResultPercentView.h */,
+				E9968A2E2500F8150042159C /* RMBTHistoryResultPercentView.m */,
 			);
 			name = Result;
 			sourceTree = "<group>";
@@ -1394,6 +1392,7 @@
 				C7ECD920174EB8EB000DF966 /* RMBTGaugeView.m in Sources */,
 				C70AFDEE1F2E0DC50064D631 /* RMBTMapOptionsOverlaysViewController.m in Sources */,
 				C7EF30721DFEBBAA0002CCD0 /* RMBTHistoryQoSSingleResultCell.m in Sources */,
+				E9968A2F2500F8150042159C /* RMBTHistoryResultPercentView.m in Sources */,
 				C7E5817518075B5400706848 /* RMBTIntroViewController.m in Sources */,
 				C73780971E09EBEA00CA0558 /* RMBTQoSHTTPTest.m in Sources */,
 				C7ECD97A174ED9AE000DF966 /* UIView+Position.m in Sources */,
@@ -1434,11 +1433,7 @@
 				C7770889179987B700BB478B /* RMBTInfoViewController.m in Sources */,
 				C77708941799CB3F00BB478B /* UIViewController+ModalBrowser.m in Sources */,
 				C75A1189179B12D800E2444F /* RMBTTOSViewController.m in Sources */,
-<<<<<<< HEAD
 				E999A69D24FC2B5A002FFE77 /* RMBTHistoryQOEResultItemCell.m in Sources */,
-=======
-				E999A69B24FC2AFF002FFE77 /* RMBTHistoryQOEResultItemCell.m in Sources */,
->>>>>>> 5987d078
 				C75A118E179B3DEC00E2444F /* RMBTHistoryResultViewController.m in Sources */,
 				C7CBC54218105C140041301D /* RMBTModalWebViewController.m in Sources */,
 				E9968A2624FD762A0042159C /* WKWebView+RMBTConfiguration.m in Sources */,
@@ -1492,6 +1487,7 @@
 				E99AC3AE24E2DA6F00BBC177 /* RMBTGaugeView.m in Sources */,
 				E99AC3AF24E2DA6F00BBC177 /* RMBTMapOptionsOverlaysViewController.m in Sources */,
 				E99AC3B024E2DA6F00BBC177 /* RMBTHistoryQoSSingleResultCell.m in Sources */,
+				E9968A302500F8150042159C /* RMBTHistoryResultPercentView.m in Sources */,
 				E99AC3B124E2DA6F00BBC177 /* RMBTIntroViewController.m in Sources */,
 				E99AC3B224E2DA6F00BBC177 /* RMBTQoSHTTPTest.m in Sources */,
 				E99AC3B324E2DA6F00BBC177 /* UIView+Position.m in Sources */,
@@ -1640,6 +1636,7 @@
 				C7E8916318317A13003AECA6 /* es */,
 				C7C82100184908B2009B757F /* fr */,
 				C782A6F71AA62C7800297AFB /* cs */,
+				E9968A2C2500F5180042159C /* en */,
 			);
 			name = Localizable.strings;
 			sourceTree = "<group>";
