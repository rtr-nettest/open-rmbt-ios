// !$*UTF8*$!
{
	archiveVersion = 1;
	classes = {
	};
	objectVersion = 46;
	objects = {

/* Begin PBXBuildFile section */
		7ABF93939D07A19DF172C790 /* libPods-RMBT.a in Frameworks */ = {isa = PBXBuildFile; fileRef = 74B5D1F96A5D607CBD1C4902 /* libPods-RMBT.a */; };
		C573F2A5175281D300C728FC /* MapKit.framework in Frameworks */ = {isa = PBXBuildFile; fileRef = C573F2A4175281D300C728FC /* MapKit.framework */; };
		C573F2B1175294A500C728FC /* CoreLocation.framework in Frameworks */ = {isa = PBXBuildFile; fileRef = C573F2B0175294A500C728FC /* CoreLocation.framework */; };
		C59D7B471764E6CF003E9702 /* RMBTHelpers.m in Sources */ = {isa = PBXBuildFile; fileRef = C59D7B461764E6CF003E9702 /* RMBTHelpers.m */; };
		C5DEB476176364B100187C94 /* AVFoundation.framework in Frameworks */ = {isa = PBXBuildFile; fileRef = C5DEB475176364B100187C94 /* AVFoundation.framework */; };
		C5DEB478176364BC00187C94 /* CoreData.framework in Frameworks */ = {isa = PBXBuildFile; fileRef = C5DEB477176364BC00187C94 /* CoreData.framework */; };
		C5DEB47A176364C300187C94 /* CoreText.framework in Frameworks */ = {isa = PBXBuildFile; fileRef = C5DEB479176364C300187C94 /* CoreText.framework */; };
		C5DEB47C176364C900187C94 /* GLKit.framework in Frameworks */ = {isa = PBXBuildFile; fileRef = C5DEB47B176364C900187C94 /* GLKit.framework */; };
		C5DEB47E176364CE00187C94 /* ImageIO.framework in Frameworks */ = {isa = PBXBuildFile; fileRef = C5DEB47D176364CE00187C94 /* ImageIO.framework */; };
		C5DEB480176364D500187C94 /* libc++.dylib in Frameworks */ = {isa = PBXBuildFile; fileRef = C5DEB47F176364D500187C94 /* libc++.dylib */; };
		C5DEB482176364D900187C94 /* libicucore.dylib in Frameworks */ = {isa = PBXBuildFile; fileRef = C5DEB481176364D900187C94 /* libicucore.dylib */; };
		C5DEB484176364DF00187C94 /* libz.dylib in Frameworks */ = {isa = PBXBuildFile; fileRef = C5DEB483176364DF00187C94 /* libz.dylib */; };
		C5DEB486176364E400187C94 /* OpenGLES.framework in Frameworks */ = {isa = PBXBuildFile; fileRef = C5DEB485176364E400187C94 /* OpenGLES.framework */; };
		C703D3E21765CF5E00A38C34 /* RMBTSpeedGraphView.m in Sources */ = {isa = PBXBuildFile; fileRef = C703D3E11765CF5E00A38C34 /* RMBTSpeedGraphView.m */; };
		C708280C1CB6795D00F482EB /* RMBTThroughputHistoryTest.m in Sources */ = {isa = PBXBuildFile; fileRef = C7E46737177CDDB600AAF7F0 /* RMBTThroughputHistoryTest.m */; };
		C708280D1CB6795F00F482EB /* RMBTSpeedTest.m in Sources */ = {isa = PBXBuildFile; fileRef = C7F3FB26179CA64D00E336CF /* RMBTSpeedTest.m */; };
		C708280E1CB6796200F482EB /* RMBTHelpersTest.m in Sources */ = {isa = PBXBuildFile; fileRef = C706B19117E24BAB006C6143 /* RMBTHelpersTest.m */; };
		C70AFDEB1F2E06E40064D631 /* RMBTMapOptionsTypesViewController.m in Sources */ = {isa = PBXBuildFile; fileRef = C70AFDEA1F2E06E40064D631 /* RMBTMapOptionsTypesViewController.m */; };
		C70AFDEE1F2E0DC50064D631 /* RMBTMapOptionsOverlaysViewController.m in Sources */ = {isa = PBXBuildFile; fileRef = C70AFDED1F2E0DC50064D631 /* RMBTMapOptionsOverlaysViewController.m */; };
		C70C178C17D7BFC400F55964 /* Images.xcassets in Resources */ = {isa = PBXBuildFile; fileRef = C70C178B17D7BFC400F55964 /* Images.xcassets */; };
		C71161651E3CFA4800D8CC0C /* RMBTProgress.m in Sources */ = {isa = PBXBuildFile; fileRef = C71161641E3CFA4800D8CC0C /* RMBTProgress.m */; };
		C71161681E3CFF3800D8CC0C /* RMBTProgressTest.m in Sources */ = {isa = PBXBuildFile; fileRef = C71161661E3CFF1B00D8CC0C /* RMBTProgressTest.m */; };
		C71DD2421ED0ACDF009B449E /* RMBTQoSTCPTest.m in Sources */ = {isa = PBXBuildFile; fileRef = C71DD2411ED0ACDF009B449E /* RMBTQoSTCPTest.m */; };
		C71F38961F2CF60000D2F83A /* RMBTMapOptionsFilterViewController.m in Sources */ = {isa = PBXBuildFile; fileRef = C71F38951F2CF60000D2F83A /* RMBTMapOptionsFilterViewController.m */; };
		C7228DEA17FBAC0300FB984D /* CLLocation+RMBTFormat.m in Sources */ = {isa = PBXBuildFile; fileRef = C7228DE917FBAC0300FB984D /* CLLocation+RMBTFormat.m */; };
		C7228DEC17FC199F00FB984D /* RMBTMapCalloutView.xib in Resources */ = {isa = PBXBuildFile; fileRef = C7228DEB17FC199F00FB984D /* RMBTMapCalloutView.xib */; };
		C7228DEF17FC1ADF00FB984D /* RMBTHistoryResultItemCell.m in Sources */ = {isa = PBXBuildFile; fileRef = C7228DEE17FC1ADF00FB984D /* RMBTHistoryResultItemCell.m */; };
		C7228DF317FC1CC900FB984D /* RMBTMapCalloutView.m in Sources */ = {isa = PBXBuildFile; fileRef = C7228DF217FC1CC900FB984D /* RMBTMapCalloutView.m */; };
		C72A27A417E1ECD400EC98B3 /* RMBTSSLHelper.m in Sources */ = {isa = PBXBuildFile; fileRef = C72A27A317E1ECD400EC98B3 /* RMBTSSLHelper.m */; };
		C72F49A31F31CE3A00CCA650 /* TestStoryboard.storyboard in Resources */ = {isa = PBXBuildFile; fileRef = C72F49A51F31CE3A00CCA650 /* TestStoryboard.storyboard */; };
		C72F49AC1F32341100CCA650 /* RMBTLoopDetailsCell.m in Sources */ = {isa = PBXBuildFile; fileRef = C72F49AB1F32341100CCA650 /* RMBTLoopDetailsCell.m */; };
		C733B6D91DDE1EB2005B9105 /* RMBTHistoryQoSGroupResult.m in Sources */ = {isa = PBXBuildFile; fileRef = C733B6D81DDE1EB2005B9105 /* RMBTHistoryQoSGroupResult.m */; };
		C73780971E09EBEA00CA0558 /* RMBTQoSHTTPTest.m in Sources */ = {isa = PBXBuildFile; fileRef = C73780961E09EBEA00CA0558 /* RMBTQoSHTTPTest.m */; };
		C737AEE61E7D6947007962EB /* RMBTQoSUDPTest.m in Sources */ = {isa = PBXBuildFile; fileRef = C737AEE51E7D6947007962EB /* RMBTQoSUDPTest.m */; };
		C737AEE91E7D7C53007962EB /* RMBTQoSControlConnection.m in Sources */ = {isa = PBXBuildFile; fileRef = C737AEE81E7D7C53007962EB /* RMBTQoSControlConnection.m */; };
		C737AEEC1E7D8F59007962EB /* RMBTQoSCCTest.m in Sources */ = {isa = PBXBuildFile; fileRef = C737AEEB1E7D8F59007962EB /* RMBTQoSCCTest.m */; };
		C737AEF01E7D9F25007962EB /* RMBTQoSControlConnectionParams.m in Sources */ = {isa = PBXBuildFile; fileRef = C737AEEF1E7D9F25007962EB /* RMBTQoSControlConnectionParams.m */; };
		C73E792717673EBE0009855E /* RMBTSettings.m in Sources */ = {isa = PBXBuildFile; fileRef = C73E792617673EBE0009855E /* RMBTSettings.m */; };
		C73E792A176761630009855E /* RMBTSettingsViewController.m in Sources */ = {isa = PBXBuildFile; fileRef = C73E7929176761630009855E /* RMBTSettingsViewController.m */; };
		C741B62C1DD99D7A0097D84D /* libresolv.tbd in Frameworks */ = {isa = PBXBuildFile; fileRef = C741B62B1DD99D7A0097D84D /* libresolv.tbd */; };
		C7459B4D1EAC0B8A00042A42 /* RMBTQoSNonTransparentProxyTest.m in Sources */ = {isa = PBXBuildFile; fileRef = C7459B4C1EAC0B8A00042A42 /* RMBTQoSNonTransparentProxyTest.m */; };
		C7535B4818298F84003A8CC8 /* UITableViewCell+RMBTHeight.m in Sources */ = {isa = PBXBuildFile; fileRef = C7535B4718298F84003A8CC8 /* UITableViewCell+RMBTHeight.m */; };
		C75A1189179B12D800E2444F /* RMBTTOSViewController.m in Sources */ = {isa = PBXBuildFile; fileRef = C75A1188179B12D800E2444F /* RMBTTOSViewController.m */; };
		C75A118E179B3DEC00E2444F /* RMBTHistoryResultViewController.m in Sources */ = {isa = PBXBuildFile; fileRef = C75A118D179B3DEC00E2444F /* RMBTHistoryResultViewController.m */; };
		C75A1191179B50CE00E2444F /* RMBTHistoryResultDetailsViewController.m in Sources */ = {isa = PBXBuildFile; fileRef = C75A1190179B50CE00E2444F /* RMBTHistoryResultDetailsViewController.m */; };
		C75FF5C817B15DA600A58056 /* RMBTInfoTextViewController.m in Sources */ = {isa = PBXBuildFile; fileRef = C75FF5C717B15DA600A58056 /* RMBTInfoTextViewController.m */; };
		C75FF5CB17B16ABE00A58056 /* RMBTMapServer.m in Sources */ = {isa = PBXBuildFile; fileRef = C75FF5CA17B16ABE00A58056 /* RMBTMapServer.m */; };
		C75FF5CE17B16C2700A58056 /* RMBTMapViewController.m in Sources */ = {isa = PBXBuildFile; fileRef = C75FF5CD17B16C2700A58056 /* RMBTMapViewController.m */; };
		C75FF5D517B1970600A58056 /* RMBTMapOptions.m in Sources */ = {isa = PBXBuildFile; fileRef = C75FF5D417B1970600A58056 /* RMBTMapOptions.m */; };
		C75FF5D817B2602F00A58056 /* RMBTMapOptionsViewController.m in Sources */ = {isa = PBXBuildFile; fileRef = C75FF5D717B2602E00A58056 /* RMBTMapOptionsViewController.m */; };
		C764BEED1F0F65BF00F5CF80 /* RMBTLoopInfo.m in Sources */ = {isa = PBXBuildFile; fileRef = C764BEEC1F0F65BF00F5CF80 /* RMBTLoopInfo.m */; };
		C76B8C87177709C800925BE1 /* RMBTThroughputHistory.m in Sources */ = {isa = PBXBuildFile; fileRef = C76B8C86177709C800925BE1 /* RMBTThroughputHistory.m */; };
		C7704EA31E95531B00044AF6 /* RMBTHistorySpeedGraph.m in Sources */ = {isa = PBXBuildFile; fileRef = C7704EA21E95531B00044AF6 /* RMBTHistorySpeedGraph.m */; };
		C77071041E96812A00043884 /* RMBTHistorySpeedGraphCell.m in Sources */ = {isa = PBXBuildFile; fileRef = C77071031E96812A00043884 /* RMBTHistorySpeedGraphCell.m */; };
		C77071071E96BCC100043884 /* UIView+RMBTSubviews.m in Sources */ = {isa = PBXBuildFile; fileRef = C77071061E96BCC100043884 /* UIView+RMBTSubviews.m */; };
		C774EE7717920C9C00D623A3 /* RMBTConnectivity.m in Sources */ = {isa = PBXBuildFile; fileRef = C774EE7617920C9C00D623A3 /* RMBTConnectivity.m */; };
		C774EE7A1792F73D00D623A3 /* RMBTLocationTracker.m in Sources */ = {isa = PBXBuildFile; fileRef = C774EE791792F73D00D623A3 /* RMBTLocationTracker.m */; };
		C774EE7F1793676700D623A3 /* RMBTHistoryIndexViewController.m in Sources */ = {isa = PBXBuildFile; fileRef = C774EE7E1793676700D623A3 /* RMBTHistoryIndexViewController.m */; };
		C774EE8317936AF700D623A3 /* RMBTHistoryResult.m in Sources */ = {isa = PBXBuildFile; fileRef = C774EE8217936AF700D623A3 /* RMBTHistoryResult.m */; };
		C774EE861793742900D623A3 /* RMBTHistoryIndexCell.m in Sources */ = {isa = PBXBuildFile; fileRef = C774EE851793742900D623A3 /* RMBTHistoryIndexCell.m */; };
		C7770889179987B700BB478B /* RMBTInfoViewController.m in Sources */ = {isa = PBXBuildFile; fileRef = C7770888179987B700BB478B /* RMBTInfoViewController.m */; };
		C77708941799CB3F00BB478B /* UIViewController+ModalBrowser.m in Sources */ = {isa = PBXBuildFile; fileRef = C77708931799CB3F00BB478B /* UIViewController+ModalBrowser.m */; };
		C777D97D1DD8AA8700D1C824 /* RMBTQoSTestRunner.m in Sources */ = {isa = PBXBuildFile; fileRef = C777D97C1DD8AA8700D1C824 /* RMBTQoSTestRunner.m */; };
		C777D9801DD8AEC000D1C824 /* RMBTQoSTest.m in Sources */ = {isa = PBXBuildFile; fileRef = C777D97F1DD8AEC000D1C824 /* RMBTQoSTest.m */; };
		C777D9831DD8AED000D1C824 /* RMBTQoSDNSTest.m in Sources */ = {isa = PBXBuildFile; fileRef = C777D9821DD8AED000D1C824 /* RMBTQoSDNSTest.m */; };
		C777D9861DD8BEF700D1C824 /* RMBTQoSTestGroup.m in Sources */ = {isa = PBXBuildFile; fileRef = C777D9851DD8BEF700D1C824 /* RMBTQoSTestGroup.m */; };
		C77952DC1E23DF5200B95FFF /* RMBTQoSTracerouteTest.m in Sources */ = {isa = PBXBuildFile; fileRef = C77952DB1E23DF5200B95FFF /* RMBTQoSTracerouteTest.m */; };
		C77952DD1E23DF5200B95FFF /* RMBTQoSTracerouteTest.m in Sources */ = {isa = PBXBuildFile; fileRef = C77952DB1E23DF5200B95FFF /* RMBTQoSTracerouteTest.m */; };
		C779E9E917403364003874AB /* QuartzCore.framework in Frameworks */ = {isa = PBXBuildFile; fileRef = C779E9E817403364003874AB /* QuartzCore.framework */; };
		C780408D1814B09D0015EB24 /* MainStoryboard.storyboard in Resources */ = {isa = PBXBuildFile; fileRef = C792B8751814AEC700D504DF /* MainStoryboard.storyboard */; };
		C780CE4F1EA287C800332423 /* RMBTQosWebTestURLProtocol.m in Sources */ = {isa = PBXBuildFile; fileRef = C780CE4E1EA287C800332423 /* RMBTQosWebTestURLProtocol.m */; };
		C783F6891ED85312001CB2F9 /* RMBTQoSIPTest.m in Sources */ = {isa = PBXBuildFile; fileRef = C783F6881ED85312001CB2F9 /* RMBTQoSIPTest.m */; };
		C783F68C1EDC7A15001CB2F9 /* RMBTLoopModeConfirmationViewController.m in Sources */ = {isa = PBXBuildFile; fileRef = C783F68B1EDC7A15001CB2F9 /* RMBTLoopModeConfirmationViewController.m */; };
		C783F6911EDC7EB4001CB2F9 /* loop_mode_info.html in Resources */ = {isa = PBXBuildFile; fileRef = C783F68D1EDC7EB4001CB2F9 /* loop_mode_info.html */; };
		C783F6921EDC7EB4001CB2F9 /* loop_mode_info2.html in Resources */ = {isa = PBXBuildFile; fileRef = C783F68F1EDC7EB4001CB2F9 /* loop_mode_info2.html */; };
		C78D26BF1764A65D008143DF /* RMBTThroughput.m in Sources */ = {isa = PBXBuildFile; fileRef = C78D26BE1764A65D008143DF /* RMBTThroughput.m */; };
		C7912CB6177D581F004AD2A4 /* RMBTSpeed.m in Sources */ = {isa = PBXBuildFile; fileRef = C7912CB5177D581F004AD2A4 /* RMBTSpeed.m */; };
		C7916EB2173E9B6400B40152 /* RMBTControlServer.m in Sources */ = {isa = PBXBuildFile; fileRef = C7916EB1173E9B6400B40152 /* RMBTControlServer.m */; };
		C7916EB7173EB65F00B40152 /* SystemConfiguration.framework in Frameworks */ = {isa = PBXBuildFile; fileRef = C7916EB6173EB65F00B40152 /* SystemConfiguration.framework */; };
		C7916EB9173EB68200B40152 /* MobileCoreServices.framework in Frameworks */ = {isa = PBXBuildFile; fileRef = C7916EB8173EB68200B40152 /* MobileCoreServices.framework */; };
		C7978FD717F1D07100BF986C /* RMBTConnectivityTracker.m in Sources */ = {isa = PBXBuildFile; fileRef = C7978FD617F1D07100BF986C /* RMBTConnectivityTracker.m */; };
		C79C94A617713106000CF5EE /* RMBTLogger.m in Sources */ = {isa = PBXBuildFile; fileRef = C79C94A517713106000CF5EE /* RMBTLogger.m */; };
		C79E7B081DF5884700CFC95F /* RMBTHistoryQoSGroupViewController.m in Sources */ = {isa = PBXBuildFile; fileRef = C79E7B071DF5884700CFC95F /* RMBTHistoryQoSGroupViewController.m */; };
		C7A19B231E919BDD0044B6C8 /* RMBTQoSWebTest.m in Sources */ = {isa = PBXBuildFile; fileRef = C7A19B221E919BDD0044B6C8 /* RMBTQoSWebTest.m */; };
		C7A25B3917D95DAB00B7A44B /* RMBTTOS.m in Sources */ = {isa = PBXBuildFile; fileRef = C7A25B3817D95DAB00B7A44B /* RMBTTOS.m */; };
		C7A4B75A17B43C8400176B92 /* RMBTMapMeasurement.m in Sources */ = {isa = PBXBuildFile; fileRef = C7A4B75917B43C8400176B92 /* RMBTMapMeasurement.m */; };
		C7A8CC071DFDAC7E00D9E979 /* RMBTHistoryQoSSingleResult.m in Sources */ = {isa = PBXBuildFile; fileRef = C7A8CC061DFDAC7E00D9E979 /* RMBTHistoryQoSSingleResult.m */; };
		C7B15A34180AA6810097676F /* RMBTStatsViewController.m in Sources */ = {isa = PBXBuildFile; fileRef = C7B15A33180AA6810097676F /* RMBTStatsViewController.m */; };
		C7B4A99F17E8D3E700223ABD /* RMBTPing.m in Sources */ = {isa = PBXBuildFile; fileRef = C7B4A99E17E8D3E700223ABD /* RMBTPing.m */; };
		C7B4E9EE1F0CE4E500FA34F8 /* RMBTLoopDetailsViewController.m in Sources */ = {isa = PBXBuildFile; fileRef = C7B4E9ED1F0CE4E500FA34F8 /* RMBTLoopDetailsViewController.m */; };
		C7B5C1C41A3B2B5F002BECF3 /* UIColor+RMBTHex.m in Sources */ = {isa = PBXBuildFile; fileRef = C7B5C1C31A3B2B5F002BECF3 /* UIColor+RMBTHex.m */; };
		C7BC5C731F747A9E00A91F0F /* Launch Screen.storyboard in Resources */ = {isa = PBXBuildFile; fileRef = C7BC5C721F747A9E00A91F0F /* Launch Screen.storyboard */; };
		C7C242EC1EE5A02500E3C6E2 /* RMBTLoopModeTestViewController.m in Sources */ = {isa = PBXBuildFile; fileRef = C7C242EB1EE5A02500E3C6E2 /* RMBTLoopModeTestViewController.m */; };
		C7C242EF1EE5A20900E3C6E2 /* RMBTBaseTestViewController.m in Sources */ = {isa = PBXBuildFile; fileRef = C7C242EE1EE5A20900E3C6E2 /* RMBTBaseTestViewController.m */; };
		C7C5424417A69E9C000180A1 /* InfoPlist.strings in Resources */ = {isa = PBXBuildFile; fileRef = C7C5424617A69E9C000180A1 /* InfoPlist.strings */; };
		C7C5424D17A6DD3A000180A1 /* RMBTHistoryFilterViewController.m in Sources */ = {isa = PBXBuildFile; fileRef = C7C5424C17A6DD3A000180A1 /* RMBTHistoryFilterViewController.m */; };
		C7CBC54218105C140041301D /* RMBTModalWebViewController.m in Sources */ = {isa = PBXBuildFile; fileRef = C7CBC54118105C140041301D /* RMBTModalWebViewController.m */; };
		C7DE147C173E8F610079477A /* UIKit.framework in Frameworks */ = {isa = PBXBuildFile; fileRef = C7DE147B173E8F610079477A /* UIKit.framework */; };
		C7DE147E173E8F610079477A /* Foundation.framework in Frameworks */ = {isa = PBXBuildFile; fileRef = C7DE147D173E8F610079477A /* Foundation.framework */; };
		C7DE1480173E8F610079477A /* CoreGraphics.framework in Frameworks */ = {isa = PBXBuildFile; fileRef = C7DE147F173E8F610079477A /* CoreGraphics.framework */; };
		C7DE1488173E8F610079477A /* main.m in Sources */ = {isa = PBXBuildFile; fileRef = C7DE1487173E8F610079477A /* main.m */; };
		C7DE148C173E8F610079477A /* RMBTAppDelegate.m in Sources */ = {isa = PBXBuildFile; fileRef = C7DE148B173E8F610079477A /* RMBTAppDelegate.m */; };
		C7DE149B173E8F610079477A /* RMBTTestViewController.m in Sources */ = {isa = PBXBuildFile; fileRef = C7DE149A173E8F610079477A /* RMBTTestViewController.m */; };
		C7DF2BB617D91AE400A0E76B /* RMBTNews.m in Sources */ = {isa = PBXBuildFile; fileRef = C7DF2BB517D91AE400A0E76B /* RMBTNews.m */; };
		C7E58170180726E100706848 /* RMBTNavigationBar.m in Sources */ = {isa = PBXBuildFile; fileRef = C7E5816D180726E000706848 /* RMBTNavigationBar.m */; };
		C7E5817518075B5400706848 /* RMBTIntroViewController.m in Sources */ = {isa = PBXBuildFile; fileRef = C7E5817418075B5400706848 /* RMBTIntroViewController.m */; };
		C7E5817818078CDD00706848 /* RMBTVerticalTransitionController.m in Sources */ = {isa = PBXBuildFile; fileRef = C7E5817718078CDD00706848 /* RMBTVerticalTransitionController.m */; };
		C7EBA1A5173FD3F40055F578 /* RMBTTestParams.m in Sources */ = {isa = PBXBuildFile; fileRef = C7EBA1A4173FD3F40055F578 /* RMBTTestParams.m */; };
		C7EBA1A8173FE4A50055F578 /* RMBTTestWorker.m in Sources */ = {isa = PBXBuildFile; fileRef = C7EBA1A7173FE4A40055F578 /* RMBTTestWorker.m */; };
		C7ECD90F174DB042000DF966 /* RMBTTestRunner.m in Sources */ = {isa = PBXBuildFile; fileRef = C7ECD90E174DB042000DF966 /* RMBTTestRunner.m */; };
		C7ECD919174E93E1000DF966 /* RMBTTestResult.m in Sources */ = {isa = PBXBuildFile; fileRef = C7ECD918174E93E1000DF966 /* RMBTTestResult.m */; };
		C7ECD920174EB8EB000DF966 /* RMBTGaugeView.m in Sources */ = {isa = PBXBuildFile; fileRef = C7ECD91F174EB8EB000DF966 /* RMBTGaugeView.m */; };
		C7ECD97A174ED9AE000DF966 /* UIView+Position.m in Sources */ = {isa = PBXBuildFile; fileRef = C7ECD979174ED9AD000DF966 /* UIView+Position.m */; };
		C7EF30721DFEBBAA0002CCD0 /* RMBTHistoryQoSSingleResultCell.m in Sources */ = {isa = PBXBuildFile; fileRef = C7EF30711DFEBBAA0002CCD0 /* RMBTHistoryQoSSingleResultCell.m */; };
		C7EF30741DFEBBF80002CCD0 /* RMBTHistoryQoSSingleResultCell.xib in Resources */ = {isa = PBXBuildFile; fileRef = C7EF30731DFEBBF80002CCD0 /* RMBTHistoryQoSSingleResultCell.xib */; };
		C7EF307C1DFEEB140002CCD0 /* RMBTQoSProgressViewController.m in Sources */ = {isa = PBXBuildFile; fileRef = C7EF307B1DFEEB140002CCD0 /* RMBTQoSProgressViewController.m */; };
		C7EF69721E096F7D002F429C /* RMBTHistoryQoSSingleResultViewController.m in Sources */ = {isa = PBXBuildFile; fileRef = C7EF69711E096F7D002F429C /* RMBTHistoryQoSSingleResultViewController.m */; };
		C7F08F6A1769F37700741844 /* CoreTelephony.framework in Frameworks */ = {isa = PBXBuildFile; fileRef = C7F08F691769F37600741844 /* CoreTelephony.framework */; };
		C7F3FB33179CC86900E336CF /* terms_conditions_long.html in Resources */ = {isa = PBXBuildFile; fileRef = C7F3FB35179CC86900E336CF /* terms_conditions_long.html */; };
		C7F3FB3C179CCCD600E336CF /* Localizable.strings in Resources */ = {isa = PBXBuildFile; fileRef = C7F3FB3E179CCCD600E336CF /* Localizable.strings */; };
		C7F599A71A2A81940020ADC4 /* RMBTHistoryIndexCell.xib in Resources */ = {isa = PBXBuildFile; fileRef = C7F599A61A2A81940020ADC4 /* RMBTHistoryIndexCell.xib */; };
		C7FDBF2D1F03AECE0051E745 /* RMBTLoopMeasurementsViewController.m in Sources */ = {isa = PBXBuildFile; fileRef = C7FDBF2C1F03AECE0051E745 /* RMBTLoopMeasurementsViewController.m */; };
		E80C2E1F7313B6BCFBC4A346 /* libPods-RMBT.a in Frameworks */ = {isa = PBXBuildFile; fileRef = 74B5D1F96A5D607CBD1C4902 /* libPods-RMBT.a */; };
		E945361C24F2DA6300D12303 /* GoogleMaps.bundle in Resources */ = {isa = PBXBuildFile; fileRef = E945361B24F2DA6300D12303 /* GoogleMaps.bundle */; };
		E9789EEE24D74434007253EB /* WebKit.framework in Frameworks */ = {isa = PBXBuildFile; fileRef = E9789EED24D74434007253EB /* WebKit.framework */; };
		E99AC39E24E2DA6F00BBC177 /* RMBTQoSTest.m in Sources */ = {isa = PBXBuildFile; fileRef = C777D97F1DD8AEC000D1C824 /* RMBTQoSTest.m */; };
		E99AC39F24E2DA6F00BBC177 /* UITableViewCell+RMBTHeight.m in Sources */ = {isa = PBXBuildFile; fileRef = C7535B4718298F84003A8CC8 /* UITableViewCell+RMBTHeight.m */; };
		E99AC3A024E2DA6F00BBC177 /* main.m in Sources */ = {isa = PBXBuildFile; fileRef = C7DE1487173E8F610079477A /* main.m */; };
		E99AC3A124E2DA6F00BBC177 /* RMBTAppDelegate.m in Sources */ = {isa = PBXBuildFile; fileRef = C7DE148B173E8F610079477A /* RMBTAppDelegate.m */; };
		E99AC3A224E2DA6F00BBC177 /* RMBTQoSIPTest.m in Sources */ = {isa = PBXBuildFile; fileRef = C783F6881ED85312001CB2F9 /* RMBTQoSIPTest.m */; };
		E99AC3A324E2DA6F00BBC177 /* RMBTTestViewController.m in Sources */ = {isa = PBXBuildFile; fileRef = C7DE149A173E8F610079477A /* RMBTTestViewController.m */; };
		E99AC3A424E2DA6F00BBC177 /* RMBTControlServer.m in Sources */ = {isa = PBXBuildFile; fileRef = C7916EB1173E9B6400B40152 /* RMBTControlServer.m */; };
		E99AC3A524E2DA6F00BBC177 /* RMBTLoopDetailsCell.m in Sources */ = {isa = PBXBuildFile; fileRef = C72F49AB1F32341100CCA650 /* RMBTLoopDetailsCell.m */; };
		E99AC3A624E2DA6F00BBC177 /* RMBTTestParams.m in Sources */ = {isa = PBXBuildFile; fileRef = C7EBA1A4173FD3F40055F578 /* RMBTTestParams.m */; };
		E99AC3A724E2DA6F00BBC177 /* RMBTTOS.m in Sources */ = {isa = PBXBuildFile; fileRef = C7A25B3817D95DAB00B7A44B /* RMBTTOS.m */; };
		E99AC3A824E2DA6F00BBC177 /* RMBTTestWorker.m in Sources */ = {isa = PBXBuildFile; fileRef = C7EBA1A7173FE4A40055F578 /* RMBTTestWorker.m */; };
		E99AC3A924E2DA6F00BBC177 /* RMBTBaseTestViewController.m in Sources */ = {isa = PBXBuildFile; fileRef = C7C242EE1EE5A20900E3C6E2 /* RMBTBaseTestViewController.m */; };
		E99AC3AA24E2DA6F00BBC177 /* RMBTTestRunner.m in Sources */ = {isa = PBXBuildFile; fileRef = C7ECD90E174DB042000DF966 /* RMBTTestRunner.m */; };
		E99AC3AB24E2DA6F00BBC177 /* RMBTLoopMeasurementsViewController.m in Sources */ = {isa = PBXBuildFile; fileRef = C7FDBF2C1F03AECE0051E745 /* RMBTLoopMeasurementsViewController.m */; };
		E99AC3AC24E2DA6F00BBC177 /* RMBTQoSTCPTest.m in Sources */ = {isa = PBXBuildFile; fileRef = C71DD2411ED0ACDF009B449E /* RMBTQoSTCPTest.m */; };
		E99AC3AD24E2DA6F00BBC177 /* RMBTTestResult.m in Sources */ = {isa = PBXBuildFile; fileRef = C7ECD918174E93E1000DF966 /* RMBTTestResult.m */; };
		E99AC3AE24E2DA6F00BBC177 /* RMBTGaugeView.m in Sources */ = {isa = PBXBuildFile; fileRef = C7ECD91F174EB8EB000DF966 /* RMBTGaugeView.m */; };
		E99AC3AF24E2DA6F00BBC177 /* RMBTMapOptionsOverlaysViewController.m in Sources */ = {isa = PBXBuildFile; fileRef = C70AFDED1F2E0DC50064D631 /* RMBTMapOptionsOverlaysViewController.m */; };
		E99AC3B024E2DA6F00BBC177 /* RMBTHistoryQoSSingleResultCell.m in Sources */ = {isa = PBXBuildFile; fileRef = C7EF30711DFEBBAA0002CCD0 /* RMBTHistoryQoSSingleResultCell.m */; };
		E99AC3B124E2DA6F00BBC177 /* RMBTIntroViewController.m in Sources */ = {isa = PBXBuildFile; fileRef = C7E5817418075B5400706848 /* RMBTIntroViewController.m */; };
		E99AC3B224E2DA6F00BBC177 /* RMBTQoSHTTPTest.m in Sources */ = {isa = PBXBuildFile; fileRef = C73780961E09EBEA00CA0558 /* RMBTQoSHTTPTest.m */; };
		E99AC3B324E2DA6F00BBC177 /* UIView+Position.m in Sources */ = {isa = PBXBuildFile; fileRef = C7ECD979174ED9AD000DF966 /* UIView+Position.m */; };
		E99AC3B424E2DA6F00BBC177 /* RMBTPing.m in Sources */ = {isa = PBXBuildFile; fileRef = C7B4A99E17E8D3E700223ABD /* RMBTPing.m */; };
		E99AC3B524E2DA6F00BBC177 /* RMBTThroughput.m in Sources */ = {isa = PBXBuildFile; fileRef = C78D26BE1764A65D008143DF /* RMBTThroughput.m */; };
		E99AC3B624E2DA6F00BBC177 /* RMBTLoopInfo.m in Sources */ = {isa = PBXBuildFile; fileRef = C764BEEC1F0F65BF00F5CF80 /* RMBTLoopInfo.m */; };
		E99AC3B724E2DA6F00BBC177 /* UIView+RMBTSubviews.m in Sources */ = {isa = PBXBuildFile; fileRef = C77071061E96BCC100043884 /* UIView+RMBTSubviews.m */; };
		E99AC3B824E2DA6F00BBC177 /* RMBTHelpers.m in Sources */ = {isa = PBXBuildFile; fileRef = C59D7B461764E6CF003E9702 /* RMBTHelpers.m */; };
		E99AC3B924E2DA6F00BBC177 /* RMBTMapCalloutView.m in Sources */ = {isa = PBXBuildFile; fileRef = C7228DF217FC1CC900FB984D /* RMBTMapCalloutView.m */; };
		E99AC3BA24E2DA6F00BBC177 /* CLLocation+RMBTFormat.m in Sources */ = {isa = PBXBuildFile; fileRef = C7228DE917FBAC0300FB984D /* CLLocation+RMBTFormat.m */; };
		E99AC3BB24E2DA6F00BBC177 /* RMBTMapOptionsFilterViewController.m in Sources */ = {isa = PBXBuildFile; fileRef = C71F38951F2CF60000D2F83A /* RMBTMapOptionsFilterViewController.m */; };
		E99AC3BC24E2DA6F00BBC177 /* RMBTQoSProgressViewController.m in Sources */ = {isa = PBXBuildFile; fileRef = C7EF307B1DFEEB140002CCD0 /* RMBTQoSProgressViewController.m */; };
		E99AC3BD24E2DA6F00BBC177 /* RMBTHistoryResultItemCell.m in Sources */ = {isa = PBXBuildFile; fileRef = C7228DEE17FC1ADF00FB984D /* RMBTHistoryResultItemCell.m */; };
		E99AC3BE24E2DA6F00BBC177 /* UIColor+RMBTHex.m in Sources */ = {isa = PBXBuildFile; fileRef = C7B5C1C31A3B2B5F002BECF3 /* UIColor+RMBTHex.m */; };
		E99AC3BF24E2DA6F00BBC177 /* RMBTSpeedGraphView.m in Sources */ = {isa = PBXBuildFile; fileRef = C703D3E11765CF5E00A38C34 /* RMBTSpeedGraphView.m */; };
		E99AC3C024E2DA6F00BBC177 /* RMBTSettings.m in Sources */ = {isa = PBXBuildFile; fileRef = C73E792617673EBE0009855E /* RMBTSettings.m */; };
		E99AC3C124E2DA6F00BBC177 /* RMBTSettingsViewController.m in Sources */ = {isa = PBXBuildFile; fileRef = C73E7929176761630009855E /* RMBTSettingsViewController.m */; };
		E99AC3C224E2DA6F00BBC177 /* RMBTLogger.m in Sources */ = {isa = PBXBuildFile; fileRef = C79C94A517713106000CF5EE /* RMBTLogger.m */; };
		E99AC3C324E2DA6F00BBC177 /* RMBTThroughputHistory.m in Sources */ = {isa = PBXBuildFile; fileRef = C76B8C86177709C800925BE1 /* RMBTThroughputHistory.m */; };
		E99AC3C424E2DA6F00BBC177 /* RMBTProgress.m in Sources */ = {isa = PBXBuildFile; fileRef = C71161641E3CFA4800D8CC0C /* RMBTProgress.m */; };
		E99AC3C524E2DA6F00BBC177 /* RMBTSpeed.m in Sources */ = {isa = PBXBuildFile; fileRef = C7912CB5177D581F004AD2A4 /* RMBTSpeed.m */; };
		E99AC3C624E2DA6F00BBC177 /* RMBTStatsViewController.m in Sources */ = {isa = PBXBuildFile; fileRef = C7B15A33180AA6810097676F /* RMBTStatsViewController.m */; };
		E99AC3C724E2DA6F00BBC177 /* RMBTConnectivity.m in Sources */ = {isa = PBXBuildFile; fileRef = C774EE7617920C9C00D623A3 /* RMBTConnectivity.m */; };
		E99AC3C824E2DA6F00BBC177 /* RMBTMapOptionsTypesViewController.m in Sources */ = {isa = PBXBuildFile; fileRef = C70AFDEA1F2E06E40064D631 /* RMBTMapOptionsTypesViewController.m */; };
		E99AC3C924E2DA6F00BBC177 /* RMBTNavigationBar.m in Sources */ = {isa = PBXBuildFile; fileRef = C7E5816D180726E000706848 /* RMBTNavigationBar.m */; };
		E99AC3CA24E2DA6F00BBC177 /* RMBTQoSControlConnectionParams.m in Sources */ = {isa = PBXBuildFile; fileRef = C737AEEF1E7D9F25007962EB /* RMBTQoSControlConnectionParams.m */; };
		E99AC3CB24E2DA6F00BBC177 /* RMBTLocationTracker.m in Sources */ = {isa = PBXBuildFile; fileRef = C774EE791792F73D00D623A3 /* RMBTLocationTracker.m */; };
		E99AC3CC24E2DA6F00BBC177 /* RMBTNews.m in Sources */ = {isa = PBXBuildFile; fileRef = C7DF2BB517D91AE400A0E76B /* RMBTNews.m */; };
		E99AC3CD24E2DA6F00BBC177 /* RMBTSSLHelper.m in Sources */ = {isa = PBXBuildFile; fileRef = C72A27A317E1ECD400EC98B3 /* RMBTSSLHelper.m */; };
		E99AC3CE24E2DA6F00BBC177 /* RMBTVerticalTransitionController.m in Sources */ = {isa = PBXBuildFile; fileRef = C7E5817718078CDD00706848 /* RMBTVerticalTransitionController.m */; };
		E99AC3CF24E2DA6F00BBC177 /* RMBTHistoryIndexViewController.m in Sources */ = {isa = PBXBuildFile; fileRef = C774EE7E1793676700D623A3 /* RMBTHistoryIndexViewController.m */; };
		E99AC3D024E2DA6F00BBC177 /* RMBTLoopModeTestViewController.m in Sources */ = {isa = PBXBuildFile; fileRef = C7C242EB1EE5A02500E3C6E2 /* RMBTLoopModeTestViewController.m */; };
		E99AC3D124E2DA6F00BBC177 /* RMBTHistoryResult.m in Sources */ = {isa = PBXBuildFile; fileRef = C774EE8217936AF700D623A3 /* RMBTHistoryResult.m */; };
		E99AC3D224E2DA6F00BBC177 /* RMBTQoSCCTest.m in Sources */ = {isa = PBXBuildFile; fileRef = C737AEEB1E7D8F59007962EB /* RMBTQoSCCTest.m */; };
		E99AC3D324E2DA6F00BBC177 /* RMBTQoSDNSTest.m in Sources */ = {isa = PBXBuildFile; fileRef = C777D9821DD8AED000D1C824 /* RMBTQoSDNSTest.m */; };
		E99AC3D424E2DA6F00BBC177 /* RMBTHistoryIndexCell.m in Sources */ = {isa = PBXBuildFile; fileRef = C774EE851793742900D623A3 /* RMBTHistoryIndexCell.m */; };
		E99AC3D524E2DA6F00BBC177 /* RMBTQoSControlConnection.m in Sources */ = {isa = PBXBuildFile; fileRef = C737AEE81E7D7C53007962EB /* RMBTQoSControlConnection.m */; };
		E99AC3D624E2DA6F00BBC177 /* RMBTInfoViewController.m in Sources */ = {isa = PBXBuildFile; fileRef = C7770888179987B700BB478B /* RMBTInfoViewController.m */; };
		E99AC3D724E2DA6F00BBC177 /* UIViewController+ModalBrowser.m in Sources */ = {isa = PBXBuildFile; fileRef = C77708931799CB3F00BB478B /* UIViewController+ModalBrowser.m */; };
		E99AC3D824E2DA6F00BBC177 /* RMBTTOSViewController.m in Sources */ = {isa = PBXBuildFile; fileRef = C75A1188179B12D800E2444F /* RMBTTOSViewController.m */; };
		E99AC3D924E2DA6F00BBC177 /* RMBTHistoryResultViewController.m in Sources */ = {isa = PBXBuildFile; fileRef = C75A118D179B3DEC00E2444F /* RMBTHistoryResultViewController.m */; };
		E99AC3DA24E2DA6F00BBC177 /* RMBTModalWebViewController.m in Sources */ = {isa = PBXBuildFile; fileRef = C7CBC54118105C140041301D /* RMBTModalWebViewController.m */; };
		E99AC3DB24E2DA6F00BBC177 /* RMBTHistoryResultDetailsViewController.m in Sources */ = {isa = PBXBuildFile; fileRef = C75A1190179B50CE00E2444F /* RMBTHistoryResultDetailsViewController.m */; };
		E99AC3DC24E2DA6F00BBC177 /* RMBTHistorySpeedGraphCell.m in Sources */ = {isa = PBXBuildFile; fileRef = C77071031E96812A00043884 /* RMBTHistorySpeedGraphCell.m */; };
		E99AC3DD24E2DA6F00BBC177 /* RMBTHistoryFilterViewController.m in Sources */ = {isa = PBXBuildFile; fileRef = C7C5424C17A6DD3A000180A1 /* RMBTHistoryFilterViewController.m */; };
		E99AC3DE24E2DA6F00BBC177 /* RMBTInfoTextViewController.m in Sources */ = {isa = PBXBuildFile; fileRef = C75FF5C717B15DA600A58056 /* RMBTInfoTextViewController.m */; };
		E99AC3DF24E2DA6F00BBC177 /* RMBTMapServer.m in Sources */ = {isa = PBXBuildFile; fileRef = C75FF5CA17B16ABE00A58056 /* RMBTMapServer.m */; };
		E99AC3E024E2DA6F00BBC177 /* RMBTMapViewController.m in Sources */ = {isa = PBXBuildFile; fileRef = C75FF5CD17B16C2700A58056 /* RMBTMapViewController.m */; };
		E99AC3E124E2DA6F00BBC177 /* RMBTQoSTestRunner.m in Sources */ = {isa = PBXBuildFile; fileRef = C777D97C1DD8AA8700D1C824 /* RMBTQoSTestRunner.m */; };
		E99AC3E224E2DA6F00BBC177 /* RMBTMapOptions.m in Sources */ = {isa = PBXBuildFile; fileRef = C75FF5D417B1970600A58056 /* RMBTMapOptions.m */; };
		E99AC3E324E2DA6F00BBC177 /* RMBTHistoryQoSSingleResult.m in Sources */ = {isa = PBXBuildFile; fileRef = C7A8CC061DFDAC7E00D9E979 /* RMBTHistoryQoSSingleResult.m */; };
		E99AC3E424E2DA6F00BBC177 /* RMBTQoSTestGroup.m in Sources */ = {isa = PBXBuildFile; fileRef = C777D9851DD8BEF700D1C824 /* RMBTQoSTestGroup.m */; };
		E99AC3E524E2DA6F00BBC177 /* RMBTMapOptionsViewController.m in Sources */ = {isa = PBXBuildFile; fileRef = C75FF5D717B2602E00A58056 /* RMBTMapOptionsViewController.m */; };
		E99AC3E624E2DA6F00BBC177 /* RMBTQoSTracerouteTest.m in Sources */ = {isa = PBXBuildFile; fileRef = C77952DB1E23DF5200B95FFF /* RMBTQoSTracerouteTest.m */; };
		E99AC3E724E2DA6F00BBC177 /* RMBTQoSUDPTest.m in Sources */ = {isa = PBXBuildFile; fileRef = C737AEE51E7D6947007962EB /* RMBTQoSUDPTest.m */; };
		E99AC3E824E2DA6F00BBC177 /* RMBTConnectivityTracker.m in Sources */ = {isa = PBXBuildFile; fileRef = C7978FD617F1D07100BF986C /* RMBTConnectivityTracker.m */; };
		E99AC3E924E2DA6F00BBC177 /* RMBTQoSNonTransparentProxyTest.m in Sources */ = {isa = PBXBuildFile; fileRef = C7459B4C1EAC0B8A00042A42 /* RMBTQoSNonTransparentProxyTest.m */; };
		E99AC3EA24E2DA6F00BBC177 /* RMBTQoSWebTest.m in Sources */ = {isa = PBXBuildFile; fileRef = C7A19B221E919BDD0044B6C8 /* RMBTQoSWebTest.m */; };
		E99AC3EB24E2DA6F00BBC177 /* RMBTHistoryQoSGroupViewController.m in Sources */ = {isa = PBXBuildFile; fileRef = C79E7B071DF5884700CFC95F /* RMBTHistoryQoSGroupViewController.m */; };
		E99AC3EC24E2DA6F00BBC177 /* RMBTHistorySpeedGraph.m in Sources */ = {isa = PBXBuildFile; fileRef = C7704EA21E95531B00044AF6 /* RMBTHistorySpeedGraph.m */; };
		E99AC3ED24E2DA6F00BBC177 /* RMBTQosWebTestURLProtocol.m in Sources */ = {isa = PBXBuildFile; fileRef = C780CE4E1EA287C800332423 /* RMBTQosWebTestURLProtocol.m */; };
		E99AC3EE24E2DA6F00BBC177 /* RMBTLoopModeConfirmationViewController.m in Sources */ = {isa = PBXBuildFile; fileRef = C783F68B1EDC7A15001CB2F9 /* RMBTLoopModeConfirmationViewController.m */; };
		E99AC3EF24E2DA6F00BBC177 /* RMBTLoopDetailsViewController.m in Sources */ = {isa = PBXBuildFile; fileRef = C7B4E9ED1F0CE4E500FA34F8 /* RMBTLoopDetailsViewController.m */; };
		E99AC3F024E2DA6F00BBC177 /* RMBTHistoryQoSSingleResultViewController.m in Sources */ = {isa = PBXBuildFile; fileRef = C7EF69711E096F7D002F429C /* RMBTHistoryQoSSingleResultViewController.m */; };
		E99AC3F124E2DA6F00BBC177 /* RMBTHistoryQoSGroupResult.m in Sources */ = {isa = PBXBuildFile; fileRef = C733B6D81DDE1EB2005B9105 /* RMBTHistoryQoSGroupResult.m */; };
		E99AC3F224E2DA6F00BBC177 /* RMBTMapMeasurement.m in Sources */ = {isa = PBXBuildFile; fileRef = C7A4B75917B43C8400176B92 /* RMBTMapMeasurement.m */; };
		E99AC3F424E2DA6F00BBC177 /* libresolv.tbd in Frameworks */ = {isa = PBXBuildFile; fileRef = C741B62B1DD99D7A0097D84D /* libresolv.tbd */; };
		E99AC3F524E2DA6F00BBC177 /* CoreTelephony.framework in Frameworks */ = {isa = PBXBuildFile; fileRef = C7F08F691769F37600741844 /* CoreTelephony.framework */; };
		E99AC3F624E2DA6F00BBC177 /* OpenGLES.framework in Frameworks */ = {isa = PBXBuildFile; fileRef = C5DEB485176364E400187C94 /* OpenGLES.framework */; };
		E99AC3F724E2DA6F00BBC177 /* libz.dylib in Frameworks */ = {isa = PBXBuildFile; fileRef = C5DEB483176364DF00187C94 /* libz.dylib */; };
		E99AC3F824E2DA6F00BBC177 /* libicucore.dylib in Frameworks */ = {isa = PBXBuildFile; fileRef = C5DEB481176364D900187C94 /* libicucore.dylib */; };
		E99AC3F924E2DA6F00BBC177 /* libc++.dylib in Frameworks */ = {isa = PBXBuildFile; fileRef = C5DEB47F176364D500187C94 /* libc++.dylib */; };
		E99AC3FA24E2DA6F00BBC177 /* ImageIO.framework in Frameworks */ = {isa = PBXBuildFile; fileRef = C5DEB47D176364CE00187C94 /* ImageIO.framework */; };
		E99AC3FB24E2DA6F00BBC177 /* GLKit.framework in Frameworks */ = {isa = PBXBuildFile; fileRef = C5DEB47B176364C900187C94 /* GLKit.framework */; };
		E99AC3FC24E2DA6F00BBC177 /* CoreText.framework in Frameworks */ = {isa = PBXBuildFile; fileRef = C5DEB479176364C300187C94 /* CoreText.framework */; };
		E99AC3FD24E2DA6F00BBC177 /* CoreData.framework in Frameworks */ = {isa = PBXBuildFile; fileRef = C5DEB477176364BC00187C94 /* CoreData.framework */; };
		E99AC3FE24E2DA6F00BBC177 /* AVFoundation.framework in Frameworks */ = {isa = PBXBuildFile; fileRef = C5DEB475176364B100187C94 /* AVFoundation.framework */; };
		E99AC3FF24E2DA6F00BBC177 /* CoreLocation.framework in Frameworks */ = {isa = PBXBuildFile; fileRef = C573F2B0175294A500C728FC /* CoreLocation.framework */; };
		E99AC40024E2DA6F00BBC177 /* MapKit.framework in Frameworks */ = {isa = PBXBuildFile; fileRef = C573F2A4175281D300C728FC /* MapKit.framework */; };
		E99AC40124E2DA6F00BBC177 /* QuartzCore.framework in Frameworks */ = {isa = PBXBuildFile; fileRef = C779E9E817403364003874AB /* QuartzCore.framework */; };
		E99AC40224E2DA6F00BBC177 /* WebKit.framework in Frameworks */ = {isa = PBXBuildFile; fileRef = E9789EED24D74434007253EB /* WebKit.framework */; };
		E99AC40324E2DA6F00BBC177 /* MobileCoreServices.framework in Frameworks */ = {isa = PBXBuildFile; fileRef = C7916EB8173EB68200B40152 /* MobileCoreServices.framework */; };
		E99AC40424E2DA6F00BBC177 /* SystemConfiguration.framework in Frameworks */ = {isa = PBXBuildFile; fileRef = C7916EB6173EB65F00B40152 /* SystemConfiguration.framework */; };
		E99AC40524E2DA6F00BBC177 /* UIKit.framework in Frameworks */ = {isa = PBXBuildFile; fileRef = C7DE147B173E8F610079477A /* UIKit.framework */; };
		E99AC40624E2DA6F00BBC177 /* Foundation.framework in Frameworks */ = {isa = PBXBuildFile; fileRef = C7DE147D173E8F610079477A /* Foundation.framework */; };
		E99AC40724E2DA6F00BBC177 /* CoreGraphics.framework in Frameworks */ = {isa = PBXBuildFile; fileRef = C7DE147F173E8F610079477A /* CoreGraphics.framework */; };
		E99AC40A24E2DA6F00BBC177 /* MainStoryboard.storyboard in Resources */ = {isa = PBXBuildFile; fileRef = C792B8751814AEC700D504DF /* MainStoryboard.storyboard */; };
		E99AC40B24E2DA6F00BBC177 /* RMBTMapCalloutView.xib in Resources */ = {isa = PBXBuildFile; fileRef = C7228DEB17FC199F00FB984D /* RMBTMapCalloutView.xib */; };
		E99AC40C24E2DA6F00BBC177 /* terms_conditions_long.html in Resources */ = {isa = PBXBuildFile; fileRef = C7F3FB35179CC86900E336CF /* terms_conditions_long.html */; };
		E99AC40D24E2DA6F00BBC177 /* Localizable.strings in Resources */ = {isa = PBXBuildFile; fileRef = C7F3FB3E179CCCD600E336CF /* Localizable.strings */; };
		E99AC40E24E2DA6F00BBC177 /* RMBTHistoryIndexCell.xib in Resources */ = {isa = PBXBuildFile; fileRef = C7F599A61A2A81940020ADC4 /* RMBTHistoryIndexCell.xib */; };
		E99AC40F24E2DA6F00BBC177 /* loop_mode_info.html in Resources */ = {isa = PBXBuildFile; fileRef = C783F68D1EDC7EB4001CB2F9 /* loop_mode_info.html */; };
		E99AC41024E2DA6F00BBC177 /* Launch Screen.storyboard in Resources */ = {isa = PBXBuildFile; fileRef = C7BC5C721F747A9E00A91F0F /* Launch Screen.storyboard */; };
		E99AC41124E2DA6F00BBC177 /* RMBTHistoryQoSSingleResultCell.xib in Resources */ = {isa = PBXBuildFile; fileRef = C7EF30731DFEBBF80002CCD0 /* RMBTHistoryQoSSingleResultCell.xib */; };
		E99AC41224E2DA6F00BBC177 /* InfoPlist.strings in Resources */ = {isa = PBXBuildFile; fileRef = C7C5424617A69E9C000180A1 /* InfoPlist.strings */; };
		E99AC41324E2DA6F00BBC177 /* Images.xcassets in Resources */ = {isa = PBXBuildFile; fileRef = C70C178B17D7BFC400F55964 /* Images.xcassets */; };
		E99AC41424E2DA6F00BBC177 /* loop_mode_info2.html in Resources */ = {isa = PBXBuildFile; fileRef = C783F68F1EDC7EB4001CB2F9 /* loop_mode_info2.html */; };
		E99AC41524E2DA6F00BBC177 /* TestStoryboard.storyboard in Resources */ = {isa = PBXBuildFile; fileRef = C72F49A51F31CE3A00CCA650 /* TestStoryboard.storyboard */; };
/* End PBXBuildFile section */

/* Begin PBXContainerItemProxy section */
		C70828071CB6792F00F482EB /* PBXContainerItemProxy */ = {
			isa = PBXContainerItemProxy;
			containerPortal = C7DE1470173E8F610079477A /* Project object */;
			proxyType = 1;
			remoteGlobalIDString = C7DE1477173E8F610079477A;
			remoteInfo = RMBT;
		};
/* End PBXContainerItemProxy section */

/* Begin PBXFileReference section */
		1F9C078F216F751C00F1FC10 /* RMBT.entitlements */ = {isa = PBXFileReference; lastKnownFileType = text.plist.entitlements; path = RMBT.entitlements; sourceTree = "<group>"; };
		74B5D1F96A5D607CBD1C4902 /* libPods-RMBT.a */ = {isa = PBXFileReference; explicitFileType = archive.ar; includeInIndex = 0; path = "libPods-RMBT.a"; sourceTree = BUILT_PRODUCTS_DIR; };
		89CA21386C488DD817CA1DC2 /* Pods-RMBT.debug.xcconfig */ = {isa = PBXFileReference; includeInIndex = 1; lastKnownFileType = text.xcconfig; name = "Pods-RMBT.debug.xcconfig"; path = "Pods/Target Support Files/Pods-RMBT/Pods-RMBT.debug.xcconfig"; sourceTree = "<group>"; };
		C573F2A4175281D300C728FC /* MapKit.framework */ = {isa = PBXFileReference; lastKnownFileType = wrapper.framework; name = MapKit.framework; path = System/Library/Frameworks/MapKit.framework; sourceTree = SDKROOT; };
		C573F2B0175294A500C728FC /* CoreLocation.framework */ = {isa = PBXFileReference; lastKnownFileType = wrapper.framework; name = CoreLocation.framework; path = System/Library/Frameworks/CoreLocation.framework; sourceTree = SDKROOT; };
		C59D7B451764E6CF003E9702 /* RMBTHelpers.h */ = {isa = PBXFileReference; fileEncoding = 4; lastKnownFileType = sourcecode.c.h; path = RMBTHelpers.h; sourceTree = "<group>"; };
		C59D7B461764E6CF003E9702 /* RMBTHelpers.m */ = {isa = PBXFileReference; fileEncoding = 4; lastKnownFileType = sourcecode.c.objc; path = RMBTHelpers.m; sourceTree = "<group>"; };
		C5DEB475176364B100187C94 /* AVFoundation.framework */ = {isa = PBXFileReference; lastKnownFileType = wrapper.framework; name = AVFoundation.framework; path = System/Library/Frameworks/AVFoundation.framework; sourceTree = SDKROOT; };
		C5DEB477176364BC00187C94 /* CoreData.framework */ = {isa = PBXFileReference; lastKnownFileType = wrapper.framework; name = CoreData.framework; path = System/Library/Frameworks/CoreData.framework; sourceTree = SDKROOT; };
		C5DEB479176364C300187C94 /* CoreText.framework */ = {isa = PBXFileReference; lastKnownFileType = wrapper.framework; name = CoreText.framework; path = System/Library/Frameworks/CoreText.framework; sourceTree = SDKROOT; };
		C5DEB47B176364C900187C94 /* GLKit.framework */ = {isa = PBXFileReference; lastKnownFileType = wrapper.framework; name = GLKit.framework; path = System/Library/Frameworks/GLKit.framework; sourceTree = SDKROOT; };
		C5DEB47D176364CE00187C94 /* ImageIO.framework */ = {isa = PBXFileReference; lastKnownFileType = wrapper.framework; name = ImageIO.framework; path = System/Library/Frameworks/ImageIO.framework; sourceTree = SDKROOT; };
		C5DEB47F176364D500187C94 /* libc++.dylib */ = {isa = PBXFileReference; lastKnownFileType = "compiled.mach-o.dylib"; name = "libc++.dylib"; path = "usr/lib/libc++.dylib"; sourceTree = SDKROOT; };
		C5DEB481176364D900187C94 /* libicucore.dylib */ = {isa = PBXFileReference; lastKnownFileType = "compiled.mach-o.dylib"; name = libicucore.dylib; path = usr/lib/libicucore.dylib; sourceTree = SDKROOT; };
		C5DEB483176364DF00187C94 /* libz.dylib */ = {isa = PBXFileReference; lastKnownFileType = "compiled.mach-o.dylib"; name = libz.dylib; path = usr/lib/libz.dylib; sourceTree = SDKROOT; };
		C5DEB485176364E400187C94 /* OpenGLES.framework */ = {isa = PBXFileReference; lastKnownFileType = wrapper.framework; name = OpenGLES.framework; path = System/Library/Frameworks/OpenGLES.framework; sourceTree = SDKROOT; };
		C703D3E01765CF5E00A38C34 /* RMBTSpeedGraphView.h */ = {isa = PBXFileReference; fileEncoding = 4; lastKnownFileType = sourcecode.c.h; path = RMBTSpeedGraphView.h; sourceTree = "<group>"; };
		C703D3E11765CF5E00A38C34 /* RMBTSpeedGraphView.m */ = {isa = PBXFileReference; fileEncoding = 4; lastKnownFileType = sourcecode.c.objc; path = RMBTSpeedGraphView.m; sourceTree = "<group>"; };
		C706B19117E24BAB006C6143 /* RMBTHelpersTest.m */ = {isa = PBXFileReference; fileEncoding = 4; lastKnownFileType = sourcecode.c.objc; path = RMBTHelpersTest.m; sourceTree = "<group>"; };
		C70828021CB6792F00F482EB /* RMBTTest.xctest */ = {isa = PBXFileReference; explicitFileType = wrapper.cfbundle; includeInIndex = 0; path = RMBTTest.xctest; sourceTree = BUILT_PRODUCTS_DIR; };
		C70828061CB6792F00F482EB /* Info.plist */ = {isa = PBXFileReference; lastKnownFileType = text.plist.xml; name = Info.plist; path = ../RMBTTest/Info.plist; sourceTree = "<group>"; };
		C70AFDE91F2E06E40064D631 /* RMBTMapOptionsTypesViewController.h */ = {isa = PBXFileReference; fileEncoding = 4; lastKnownFileType = sourcecode.c.h; path = RMBTMapOptionsTypesViewController.h; sourceTree = "<group>"; };
		C70AFDEA1F2E06E40064D631 /* RMBTMapOptionsTypesViewController.m */ = {isa = PBXFileReference; fileEncoding = 4; lastKnownFileType = sourcecode.c.objc; path = RMBTMapOptionsTypesViewController.m; sourceTree = "<group>"; };
		C70AFDEC1F2E0DC50064D631 /* RMBTMapOptionsOverlaysViewController.h */ = {isa = PBXFileReference; fileEncoding = 4; lastKnownFileType = sourcecode.c.h; path = RMBTMapOptionsOverlaysViewController.h; sourceTree = "<group>"; };
		C70AFDED1F2E0DC50064D631 /* RMBTMapOptionsOverlaysViewController.m */ = {isa = PBXFileReference; fileEncoding = 4; lastKnownFileType = sourcecode.c.objc; path = RMBTMapOptionsOverlaysViewController.m; sourceTree = "<group>"; };
		C70C178B17D7BFC400F55964 /* Images.xcassets */ = {isa = PBXFileReference; lastKnownFileType = folder.assetcatalog; path = Images.xcassets; sourceTree = "<group>"; };
		C71161631E3CFA4800D8CC0C /* RMBTProgress.h */ = {isa = PBXFileReference; fileEncoding = 4; lastKnownFileType = sourcecode.c.h; path = RMBTProgress.h; sourceTree = "<group>"; };
		C71161641E3CFA4800D8CC0C /* RMBTProgress.m */ = {isa = PBXFileReference; fileEncoding = 4; lastKnownFileType = sourcecode.c.objc; path = RMBTProgress.m; sourceTree = "<group>"; };
		C71161661E3CFF1B00D8CC0C /* RMBTProgressTest.m */ = {isa = PBXFileReference; fileEncoding = 4; lastKnownFileType = sourcecode.c.objc; path = RMBTProgressTest.m; sourceTree = "<group>"; };
		C71DD2401ED0ACDF009B449E /* RMBTQoSTCPTest.h */ = {isa = PBXFileReference; fileEncoding = 4; lastKnownFileType = sourcecode.c.h; path = RMBTQoSTCPTest.h; sourceTree = "<group>"; };
		C71DD2411ED0ACDF009B449E /* RMBTQoSTCPTest.m */ = {isa = PBXFileReference; fileEncoding = 4; lastKnownFileType = sourcecode.c.objc; path = RMBTQoSTCPTest.m; sourceTree = "<group>"; };
		C71F38941F2CF60000D2F83A /* RMBTMapOptionsFilterViewController.h */ = {isa = PBXFileReference; fileEncoding = 4; lastKnownFileType = sourcecode.c.h; path = RMBTMapOptionsFilterViewController.h; sourceTree = "<group>"; };
		C71F38951F2CF60000D2F83A /* RMBTMapOptionsFilterViewController.m */ = {isa = PBXFileReference; fileEncoding = 4; lastKnownFileType = sourcecode.c.objc; path = RMBTMapOptionsFilterViewController.m; sourceTree = "<group>"; };
		C7228DE817FBAC0300FB984D /* CLLocation+RMBTFormat.h */ = {isa = PBXFileReference; fileEncoding = 4; lastKnownFileType = sourcecode.c.h; path = "CLLocation+RMBTFormat.h"; sourceTree = "<group>"; };
		C7228DE917FBAC0300FB984D /* CLLocation+RMBTFormat.m */ = {isa = PBXFileReference; fileEncoding = 4; lastKnownFileType = sourcecode.c.objc; path = "CLLocation+RMBTFormat.m"; sourceTree = "<group>"; };
		C7228DEB17FC199F00FB984D /* RMBTMapCalloutView.xib */ = {isa = PBXFileReference; fileEncoding = 4; lastKnownFileType = file.xib; path = RMBTMapCalloutView.xib; sourceTree = "<group>"; };
		C7228DED17FC1ADF00FB984D /* RMBTHistoryResultItemCell.h */ = {isa = PBXFileReference; fileEncoding = 4; lastKnownFileType = sourcecode.c.h; path = RMBTHistoryResultItemCell.h; sourceTree = "<group>"; };
		C7228DEE17FC1ADF00FB984D /* RMBTHistoryResultItemCell.m */ = {isa = PBXFileReference; fileEncoding = 4; lastKnownFileType = sourcecode.c.objc; path = RMBTHistoryResultItemCell.m; sourceTree = "<group>"; };
		C7228DF117FC1CC900FB984D /* RMBTMapCalloutView.h */ = {isa = PBXFileReference; fileEncoding = 4; lastKnownFileType = sourcecode.c.h; path = RMBTMapCalloutView.h; sourceTree = "<group>"; };
		C7228DF217FC1CC900FB984D /* RMBTMapCalloutView.m */ = {isa = PBXFileReference; fileEncoding = 4; lastKnownFileType = sourcecode.c.objc; path = RMBTMapCalloutView.m; sourceTree = "<group>"; };
		C72A27A217E1ECD400EC98B3 /* RMBTSSLHelper.h */ = {isa = PBXFileReference; fileEncoding = 4; lastKnownFileType = sourcecode.c.h; path = RMBTSSLHelper.h; sourceTree = "<group>"; };
		C72A27A317E1ECD400EC98B3 /* RMBTSSLHelper.m */ = {isa = PBXFileReference; fileEncoding = 4; lastKnownFileType = sourcecode.c.objc; path = RMBTSSLHelper.m; sourceTree = "<group>"; };
		C72F49A41F31CE3A00CCA650 /* Base */ = {isa = PBXFileReference; lastKnownFileType = file.storyboard; name = Base; path = Base.lproj/TestStoryboard.storyboard; sourceTree = "<group>"; };
		C72F49A71F31CE3F00CCA650 /* de */ = {isa = PBXFileReference; lastKnownFileType = text.plist.strings; name = de; path = de.lproj/TestStoryboard.strings; sourceTree = "<group>"; };
		C72F49A81F320F3D00CCA650 /* de */ = {isa = PBXFileReference; lastKnownFileType = text.html; name = de; path = de.lproj/loop_mode_info.html; sourceTree = "<group>"; };
		C72F49A91F320F4100CCA650 /* de */ = {isa = PBXFileReference; lastKnownFileType = text.html; name = de; path = de.lproj/loop_mode_info2.html; sourceTree = "<group>"; };
		C72F49AA1F32341100CCA650 /* RMBTLoopDetailsCell.h */ = {isa = PBXFileReference; fileEncoding = 4; lastKnownFileType = sourcecode.c.h; path = RMBTLoopDetailsCell.h; sourceTree = "<group>"; };
		C72F49AB1F32341100CCA650 /* RMBTLoopDetailsCell.m */ = {isa = PBXFileReference; fileEncoding = 4; lastKnownFileType = sourcecode.c.objc; path = RMBTLoopDetailsCell.m; sourceTree = "<group>"; };
		C733B6D71DDE1EB2005B9105 /* RMBTHistoryQoSGroupResult.h */ = {isa = PBXFileReference; fileEncoding = 4; lastKnownFileType = sourcecode.c.h; path = RMBTHistoryQoSGroupResult.h; sourceTree = "<group>"; };
		C733B6D81DDE1EB2005B9105 /* RMBTHistoryQoSGroupResult.m */ = {isa = PBXFileReference; fileEncoding = 4; lastKnownFileType = sourcecode.c.objc; path = RMBTHistoryQoSGroupResult.m; sourceTree = "<group>"; };
		C73780951E09EBEA00CA0558 /* RMBTQoSHTTPTest.h */ = {isa = PBXFileReference; fileEncoding = 4; lastKnownFileType = sourcecode.c.h; path = RMBTQoSHTTPTest.h; sourceTree = "<group>"; };
		C73780961E09EBEA00CA0558 /* RMBTQoSHTTPTest.m */ = {isa = PBXFileReference; fileEncoding = 4; lastKnownFileType = sourcecode.c.objc; path = RMBTQoSHTTPTest.m; sourceTree = "<group>"; };
		C737AEE41E7D6947007962EB /* RMBTQoSUDPTest.h */ = {isa = PBXFileReference; fileEncoding = 4; lastKnownFileType = sourcecode.c.h; path = RMBTQoSUDPTest.h; sourceTree = "<group>"; };
		C737AEE51E7D6947007962EB /* RMBTQoSUDPTest.m */ = {isa = PBXFileReference; fileEncoding = 4; lastKnownFileType = sourcecode.c.objc; path = RMBTQoSUDPTest.m; sourceTree = "<group>"; };
		C737AEE71E7D7C53007962EB /* RMBTQoSControlConnection.h */ = {isa = PBXFileReference; fileEncoding = 4; lastKnownFileType = sourcecode.c.h; path = RMBTQoSControlConnection.h; sourceTree = "<group>"; };
		C737AEE81E7D7C53007962EB /* RMBTQoSControlConnection.m */ = {isa = PBXFileReference; fileEncoding = 4; lastKnownFileType = sourcecode.c.objc; path = RMBTQoSControlConnection.m; sourceTree = "<group>"; };
		C737AEEA1E7D8F59007962EB /* RMBTQoSCCTest.h */ = {isa = PBXFileReference; fileEncoding = 4; lastKnownFileType = sourcecode.c.h; path = RMBTQoSCCTest.h; sourceTree = "<group>"; };
		C737AEEB1E7D8F59007962EB /* RMBTQoSCCTest.m */ = {isa = PBXFileReference; fileEncoding = 4; lastKnownFileType = sourcecode.c.objc; path = RMBTQoSCCTest.m; sourceTree = "<group>"; };
		C737AEEE1E7D9F25007962EB /* RMBTQoSControlConnectionParams.h */ = {isa = PBXFileReference; fileEncoding = 4; lastKnownFileType = sourcecode.c.h; path = RMBTQoSControlConnectionParams.h; sourceTree = "<group>"; };
		C737AEEF1E7D9F25007962EB /* RMBTQoSControlConnectionParams.m */ = {isa = PBXFileReference; fileEncoding = 4; lastKnownFileType = sourcecode.c.objc; path = RMBTQoSControlConnectionParams.m; sourceTree = "<group>"; };
		C737DE0A182F013100E5551C /* Base */ = {isa = PBXFileReference; lastKnownFileType = text.html; name = Base; path = Base.lproj/terms_conditions_long.html; sourceTree = "<group>"; };
		C73E792517673EBE0009855E /* RMBTSettings.h */ = {isa = PBXFileReference; fileEncoding = 4; lastKnownFileType = sourcecode.c.h; path = RMBTSettings.h; sourceTree = "<group>"; };
		C73E792617673EBE0009855E /* RMBTSettings.m */ = {isa = PBXFileReference; fileEncoding = 4; lastKnownFileType = sourcecode.c.objc; path = RMBTSettings.m; sourceTree = "<group>"; };
		C73E7928176761630009855E /* RMBTSettingsViewController.h */ = {isa = PBXFileReference; fileEncoding = 4; lastKnownFileType = sourcecode.c.h; path = RMBTSettingsViewController.h; sourceTree = "<group>"; };
		C73E7929176761630009855E /* RMBTSettingsViewController.m */ = {isa = PBXFileReference; fileEncoding = 4; lastKnownFileType = sourcecode.c.objc; path = RMBTSettingsViewController.m; sourceTree = "<group>"; };
		C741B62B1DD99D7A0097D84D /* libresolv.tbd */ = {isa = PBXFileReference; lastKnownFileType = "sourcecode.text-based-dylib-definition"; name = libresolv.tbd; path = usr/lib/libresolv.tbd; sourceTree = SDKROOT; };
		C7459B4B1EAC0B8A00042A42 /* RMBTQoSNonTransparentProxyTest.h */ = {isa = PBXFileReference; fileEncoding = 4; lastKnownFileType = sourcecode.c.h; path = RMBTQoSNonTransparentProxyTest.h; sourceTree = "<group>"; };
		C7459B4C1EAC0B8A00042A42 /* RMBTQoSNonTransparentProxyTest.m */ = {isa = PBXFileReference; fileEncoding = 4; lastKnownFileType = sourcecode.c.objc; path = RMBTQoSNonTransparentProxyTest.m; sourceTree = "<group>"; };
		C7535B4618298F84003A8CC8 /* UITableViewCell+RMBTHeight.h */ = {isa = PBXFileReference; fileEncoding = 4; lastKnownFileType = sourcecode.c.h; path = "UITableViewCell+RMBTHeight.h"; sourceTree = "<group>"; };
		C7535B4718298F84003A8CC8 /* UITableViewCell+RMBTHeight.m */ = {isa = PBXFileReference; fileEncoding = 4; lastKnownFileType = sourcecode.c.objc; path = "UITableViewCell+RMBTHeight.m"; sourceTree = "<group>"; };
		C75A1187179B12D800E2444F /* RMBTTOSViewController.h */ = {isa = PBXFileReference; fileEncoding = 4; lastKnownFileType = sourcecode.c.h; path = RMBTTOSViewController.h; sourceTree = "<group>"; };
		C75A1188179B12D800E2444F /* RMBTTOSViewController.m */ = {isa = PBXFileReference; fileEncoding = 4; lastKnownFileType = sourcecode.c.objc; path = RMBTTOSViewController.m; sourceTree = "<group>"; };
		C75A118C179B3DEB00E2444F /* RMBTHistoryResultViewController.h */ = {isa = PBXFileReference; fileEncoding = 4; lastKnownFileType = sourcecode.c.h; path = RMBTHistoryResultViewController.h; sourceTree = "<group>"; };
		C75A118D179B3DEC00E2444F /* RMBTHistoryResultViewController.m */ = {isa = PBXFileReference; fileEncoding = 4; lastKnownFileType = sourcecode.c.objc; path = RMBTHistoryResultViewController.m; sourceTree = "<group>"; };
		C75A118F179B50CE00E2444F /* RMBTHistoryResultDetailsViewController.h */ = {isa = PBXFileReference; fileEncoding = 4; lastKnownFileType = sourcecode.c.h; path = RMBTHistoryResultDetailsViewController.h; sourceTree = "<group>"; };
		C75A1190179B50CE00E2444F /* RMBTHistoryResultDetailsViewController.m */ = {isa = PBXFileReference; fileEncoding = 4; lastKnownFileType = sourcecode.c.objc; path = RMBTHistoryResultDetailsViewController.m; sourceTree = "<group>"; };
		C75DEAFE1826C91200BC091E /* hr */ = {isa = PBXFileReference; lastKnownFileType = text.plist.strings; name = hr; path = hr.lproj/MainStoryboard.strings; sourceTree = "<group>"; };
		C75DEB021826CB2900BC091E /* hr */ = {isa = PBXFileReference; lastKnownFileType = text.plist.strings; name = hr; path = hr.lproj/Localizable.strings; sourceTree = "<group>"; };
		C75FF5C617B15DA600A58056 /* RMBTInfoTextViewController.h */ = {isa = PBXFileReference; fileEncoding = 4; lastKnownFileType = sourcecode.c.h; path = RMBTInfoTextViewController.h; sourceTree = "<group>"; };
		C75FF5C717B15DA600A58056 /* RMBTInfoTextViewController.m */ = {isa = PBXFileReference; fileEncoding = 4; lastKnownFileType = sourcecode.c.objc; path = RMBTInfoTextViewController.m; sourceTree = "<group>"; };
		C75FF5C917B16ABE00A58056 /* RMBTMapServer.h */ = {isa = PBXFileReference; fileEncoding = 4; lastKnownFileType = sourcecode.c.h; path = RMBTMapServer.h; sourceTree = "<group>"; };
		C75FF5CA17B16ABE00A58056 /* RMBTMapServer.m */ = {isa = PBXFileReference; fileEncoding = 4; lastKnownFileType = sourcecode.c.objc; path = RMBTMapServer.m; sourceTree = "<group>"; };
		C75FF5CC17B16C2700A58056 /* RMBTMapViewController.h */ = {isa = PBXFileReference; fileEncoding = 4; lastKnownFileType = sourcecode.c.h; path = RMBTMapViewController.h; sourceTree = "<group>"; };
		C75FF5CD17B16C2700A58056 /* RMBTMapViewController.m */ = {isa = PBXFileReference; fileEncoding = 4; lastKnownFileType = sourcecode.c.objc; path = RMBTMapViewController.m; sourceTree = "<group>"; };
		C75FF5D317B1970600A58056 /* RMBTMapOptions.h */ = {isa = PBXFileReference; fileEncoding = 4; lastKnownFileType = sourcecode.c.h; path = RMBTMapOptions.h; sourceTree = "<group>"; };
		C75FF5D417B1970600A58056 /* RMBTMapOptions.m */ = {isa = PBXFileReference; fileEncoding = 4; lastKnownFileType = sourcecode.c.objc; path = RMBTMapOptions.m; sourceTree = "<group>"; };
		C75FF5D617B2602E00A58056 /* RMBTMapOptionsViewController.h */ = {isa = PBXFileReference; fileEncoding = 4; lastKnownFileType = sourcecode.c.h; path = RMBTMapOptionsViewController.h; sourceTree = "<group>"; };
		C75FF5D717B2602E00A58056 /* RMBTMapOptionsViewController.m */ = {isa = PBXFileReference; fileEncoding = 4; lastKnownFileType = sourcecode.c.objc; path = RMBTMapOptionsViewController.m; sourceTree = "<group>"; };
		C764BEEB1F0F65BF00F5CF80 /* RMBTLoopInfo.h */ = {isa = PBXFileReference; fileEncoding = 4; lastKnownFileType = sourcecode.c.h; path = RMBTLoopInfo.h; sourceTree = "<group>"; };
		C764BEEC1F0F65BF00F5CF80 /* RMBTLoopInfo.m */ = {isa = PBXFileReference; fileEncoding = 4; lastKnownFileType = sourcecode.c.objc; path = RMBTLoopInfo.m; sourceTree = "<group>"; };
		C76B8C85177709C800925BE1 /* RMBTThroughputHistory.h */ = {isa = PBXFileReference; fileEncoding = 4; lastKnownFileType = sourcecode.c.h; path = RMBTThroughputHistory.h; sourceTree = "<group>"; };
		C76B8C86177709C800925BE1 /* RMBTThroughputHistory.m */ = {isa = PBXFileReference; fileEncoding = 4; lastKnownFileType = sourcecode.c.objc; path = RMBTThroughputHistory.m; sourceTree = "<group>"; };
		C7704EA11E95531B00044AF6 /* RMBTHistorySpeedGraph.h */ = {isa = PBXFileReference; fileEncoding = 4; lastKnownFileType = sourcecode.c.h; path = RMBTHistorySpeedGraph.h; sourceTree = "<group>"; };
		C7704EA21E95531B00044AF6 /* RMBTHistorySpeedGraph.m */ = {isa = PBXFileReference; fileEncoding = 4; lastKnownFileType = sourcecode.c.objc; path = RMBTHistorySpeedGraph.m; sourceTree = "<group>"; };
		C77071021E96812A00043884 /* RMBTHistorySpeedGraphCell.h */ = {isa = PBXFileReference; fileEncoding = 4; lastKnownFileType = sourcecode.c.h; path = RMBTHistorySpeedGraphCell.h; sourceTree = "<group>"; };
		C77071031E96812A00043884 /* RMBTHistorySpeedGraphCell.m */ = {isa = PBXFileReference; fileEncoding = 4; lastKnownFileType = sourcecode.c.objc; path = RMBTHistorySpeedGraphCell.m; sourceTree = "<group>"; };
		C77071051E96BCC100043884 /* UIView+RMBTSubviews.h */ = {isa = PBXFileReference; fileEncoding = 4; lastKnownFileType = sourcecode.c.h; path = "UIView+RMBTSubviews.h"; sourceTree = "<group>"; };
		C77071061E96BCC100043884 /* UIView+RMBTSubviews.m */ = {isa = PBXFileReference; fileEncoding = 4; lastKnownFileType = sourcecode.c.objc; path = "UIView+RMBTSubviews.m"; sourceTree = "<group>"; };
		C774E17017B0EBBD00C6129F /* RMBTConfig.h */ = {isa = PBXFileReference; fileEncoding = 4; lastKnownFileType = sourcecode.c.h; path = RMBTConfig.h; sourceTree = "<group>"; };
		C774EE7517920C9C00D623A3 /* RMBTConnectivity.h */ = {isa = PBXFileReference; fileEncoding = 4; lastKnownFileType = sourcecode.c.h; path = RMBTConnectivity.h; sourceTree = "<group>"; };
		C774EE7617920C9C00D623A3 /* RMBTConnectivity.m */ = {isa = PBXFileReference; fileEncoding = 4; lastKnownFileType = sourcecode.c.objc; path = RMBTConnectivity.m; sourceTree = "<group>"; };
		C774EE781792F73D00D623A3 /* RMBTLocationTracker.h */ = {isa = PBXFileReference; fileEncoding = 4; lastKnownFileType = sourcecode.c.h; path = RMBTLocationTracker.h; sourceTree = "<group>"; };
		C774EE791792F73D00D623A3 /* RMBTLocationTracker.m */ = {isa = PBXFileReference; fileEncoding = 4; lastKnownFileType = sourcecode.c.objc; path = RMBTLocationTracker.m; sourceTree = "<group>"; };
		C774EE7D1793676700D623A3 /* RMBTHistoryIndexViewController.h */ = {isa = PBXFileReference; fileEncoding = 4; lastKnownFileType = sourcecode.c.h; path = RMBTHistoryIndexViewController.h; sourceTree = "<group>"; };
		C774EE7E1793676700D623A3 /* RMBTHistoryIndexViewController.m */ = {isa = PBXFileReference; fileEncoding = 4; lastKnownFileType = sourcecode.c.objc; path = RMBTHistoryIndexViewController.m; sourceTree = "<group>"; };
		C774EE8117936AF700D623A3 /* RMBTHistoryResult.h */ = {isa = PBXFileReference; fileEncoding = 4; lastKnownFileType = sourcecode.c.h; path = RMBTHistoryResult.h; sourceTree = "<group>"; };
		C774EE8217936AF700D623A3 /* RMBTHistoryResult.m */ = {isa = PBXFileReference; fileEncoding = 4; lastKnownFileType = sourcecode.c.objc; path = RMBTHistoryResult.m; sourceTree = "<group>"; };
		C774EE841793742900D623A3 /* RMBTHistoryIndexCell.h */ = {isa = PBXFileReference; fileEncoding = 4; lastKnownFileType = sourcecode.c.h; path = RMBTHistoryIndexCell.h; sourceTree = "<group>"; };
		C774EE851793742900D623A3 /* RMBTHistoryIndexCell.m */ = {isa = PBXFileReference; fileEncoding = 4; lastKnownFileType = sourcecode.c.objc; path = RMBTHistoryIndexCell.m; sourceTree = "<group>"; };
		C7770887179987B700BB478B /* RMBTInfoViewController.h */ = {isa = PBXFileReference; fileEncoding = 4; lastKnownFileType = sourcecode.c.h; path = RMBTInfoViewController.h; sourceTree = "<group>"; };
		C7770888179987B700BB478B /* RMBTInfoViewController.m */ = {isa = PBXFileReference; fileEncoding = 4; lastKnownFileType = sourcecode.c.objc; path = RMBTInfoViewController.m; sourceTree = "<group>"; };
		C77708921799CB3F00BB478B /* UIViewController+ModalBrowser.h */ = {isa = PBXFileReference; fileEncoding = 4; lastKnownFileType = sourcecode.c.h; path = "UIViewController+ModalBrowser.h"; sourceTree = "<group>"; };
		C77708931799CB3F00BB478B /* UIViewController+ModalBrowser.m */ = {isa = PBXFileReference; fileEncoding = 4; lastKnownFileType = sourcecode.c.objc; path = "UIViewController+ModalBrowser.m"; sourceTree = "<group>"; };
		C777D97B1DD8AA8700D1C824 /* RMBTQoSTestRunner.h */ = {isa = PBXFileReference; fileEncoding = 4; lastKnownFileType = sourcecode.c.h; path = RMBTQoSTestRunner.h; sourceTree = "<group>"; };
		C777D97C1DD8AA8700D1C824 /* RMBTQoSTestRunner.m */ = {isa = PBXFileReference; fileEncoding = 4; lastKnownFileType = sourcecode.c.objc; path = RMBTQoSTestRunner.m; sourceTree = "<group>"; };
		C777D97E1DD8AEC000D1C824 /* RMBTQoSTest.h */ = {isa = PBXFileReference; fileEncoding = 4; lastKnownFileType = sourcecode.c.h; path = RMBTQoSTest.h; sourceTree = "<group>"; };
		C777D97F1DD8AEC000D1C824 /* RMBTQoSTest.m */ = {isa = PBXFileReference; fileEncoding = 4; lastKnownFileType = sourcecode.c.objc; path = RMBTQoSTest.m; sourceTree = "<group>"; };
		C777D9811DD8AED000D1C824 /* RMBTQoSDNSTest.h */ = {isa = PBXFileReference; fileEncoding = 4; lastKnownFileType = sourcecode.c.h; path = RMBTQoSDNSTest.h; sourceTree = "<group>"; };
		C777D9821DD8AED000D1C824 /* RMBTQoSDNSTest.m */ = {isa = PBXFileReference; fileEncoding = 4; lastKnownFileType = sourcecode.c.objc; path = RMBTQoSDNSTest.m; sourceTree = "<group>"; };
		C777D9841DD8BEF700D1C824 /* RMBTQoSTestGroup.h */ = {isa = PBXFileReference; fileEncoding = 4; lastKnownFileType = sourcecode.c.h; path = RMBTQoSTestGroup.h; sourceTree = "<group>"; };
		C777D9851DD8BEF700D1C824 /* RMBTQoSTestGroup.m */ = {isa = PBXFileReference; fileEncoding = 4; lastKnownFileType = sourcecode.c.objc; path = RMBTQoSTestGroup.m; sourceTree = "<group>"; };
		C77952DA1E23DF5200B95FFF /* RMBTQoSTracerouteTest.h */ = {isa = PBXFileReference; fileEncoding = 4; lastKnownFileType = sourcecode.c.h; path = RMBTQoSTracerouteTest.h; sourceTree = "<group>"; };
		C77952DB1E23DF5200B95FFF /* RMBTQoSTracerouteTest.m */ = {isa = PBXFileReference; fileEncoding = 4; lastKnownFileType = sourcecode.c.objc; path = RMBTQoSTracerouteTest.m; sourceTree = "<group>"; };
		C779CAA7182EFF6200398781 /* sv */ = {isa = PBXFileReference; lastKnownFileType = text.plist.strings; name = sv; path = sv.lproj/MainStoryboard.strings; sourceTree = "<group>"; };
		C779CAA9182EFF6200398781 /* sv */ = {isa = PBXFileReference; lastKnownFileType = text.plist.strings; name = sv; path = sv.lproj/Localizable.strings; sourceTree = "<group>"; };
		C779E9E817403364003874AB /* QuartzCore.framework */ = {isa = PBXFileReference; lastKnownFileType = wrapper.framework; name = QuartzCore.framework; path = System/Library/Frameworks/QuartzCore.framework; sourceTree = SDKROOT; };
		C780CE4D1EA287C800332423 /* RMBTQosWebTestURLProtocol.h */ = {isa = PBXFileReference; fileEncoding = 4; lastKnownFileType = sourcecode.c.h; path = RMBTQosWebTestURLProtocol.h; sourceTree = "<group>"; };
		C780CE4E1EA287C800332423 /* RMBTQosWebTestURLProtocol.m */ = {isa = PBXFileReference; fileEncoding = 4; lastKnownFileType = sourcecode.c.objc; path = RMBTQosWebTestURLProtocol.m; sourceTree = "<group>"; };
		C782A6F71AA62C7800297AFB /* cs */ = {isa = PBXFileReference; lastKnownFileType = text.plist.strings; name = cs; path = cs.lproj/Localizable.strings; sourceTree = "<group>"; };
		C782A6F81AA62C8600297AFB /* cs */ = {isa = PBXFileReference; lastKnownFileType = text.plist.strings; name = cs; path = cs.lproj/MainStoryboard.strings; sourceTree = "<group>"; };
		C783F6871ED85312001CB2F9 /* RMBTQoSIPTest.h */ = {isa = PBXFileReference; fileEncoding = 4; lastKnownFileType = sourcecode.c.h; path = RMBTQoSIPTest.h; sourceTree = "<group>"; };
		C783F6881ED85312001CB2F9 /* RMBTQoSIPTest.m */ = {isa = PBXFileReference; fileEncoding = 4; lastKnownFileType = sourcecode.c.objc; path = RMBTQoSIPTest.m; sourceTree = "<group>"; };
		C783F68A1EDC7A15001CB2F9 /* RMBTLoopModeConfirmationViewController.h */ = {isa = PBXFileReference; fileEncoding = 4; lastKnownFileType = sourcecode.c.h; path = RMBTLoopModeConfirmationViewController.h; sourceTree = "<group>"; };
		C783F68B1EDC7A15001CB2F9 /* RMBTLoopModeConfirmationViewController.m */ = {isa = PBXFileReference; fileEncoding = 4; lastKnownFileType = sourcecode.c.objc; path = RMBTLoopModeConfirmationViewController.m; sourceTree = "<group>"; };
		C783F68E1EDC7EB4001CB2F9 /* Base */ = {isa = PBXFileReference; lastKnownFileType = text.html; name = Base; path = Base.lproj/loop_mode_info.html; sourceTree = "<group>"; };
		C783F6901EDC7EB4001CB2F9 /* Base */ = {isa = PBXFileReference; lastKnownFileType = text.html; name = Base; path = Base.lproj/loop_mode_info2.html; sourceTree = "<group>"; };
		C78D26BD1764A65C008143DF /* RMBTThroughput.h */ = {isa = PBXFileReference; fileEncoding = 4; lastKnownFileType = sourcecode.c.h; path = RMBTThroughput.h; sourceTree = "<group>"; };
		C78D26BE1764A65D008143DF /* RMBTThroughput.m */ = {isa = PBXFileReference; fileEncoding = 4; lastKnownFileType = sourcecode.c.objc; path = RMBTThroughput.m; sourceTree = "<group>"; };
		C7912CB4177D581F004AD2A4 /* RMBTSpeed.h */ = {isa = PBXFileReference; fileEncoding = 4; lastKnownFileType = sourcecode.c.h; path = RMBTSpeed.h; sourceTree = "<group>"; };
		C7912CB5177D581F004AD2A4 /* RMBTSpeed.m */ = {isa = PBXFileReference; fileEncoding = 4; lastKnownFileType = sourcecode.c.objc; path = RMBTSpeed.m; sourceTree = "<group>"; };
		C7916EAA173E945E00B40152 /* RMBT-Info.plist */ = {isa = PBXFileReference; fileEncoding = 4; lastKnownFileType = text.plist.xml; path = "RMBT-Info.plist"; sourceTree = "<group>"; };
		C7916EB0173E9B6400B40152 /* RMBTControlServer.h */ = {isa = PBXFileReference; fileEncoding = 4; lastKnownFileType = sourcecode.c.h; path = RMBTControlServer.h; sourceTree = "<group>"; };
		C7916EB1173E9B6400B40152 /* RMBTControlServer.m */ = {isa = PBXFileReference; fileEncoding = 4; lastKnownFileType = sourcecode.c.objc; path = RMBTControlServer.m; sourceTree = "<group>"; };
		C7916EB6173EB65F00B40152 /* SystemConfiguration.framework */ = {isa = PBXFileReference; lastKnownFileType = wrapper.framework; name = SystemConfiguration.framework; path = System/Library/Frameworks/SystemConfiguration.framework; sourceTree = SDKROOT; };
		C7916EB8173EB68200B40152 /* MobileCoreServices.framework */ = {isa = PBXFileReference; lastKnownFileType = wrapper.framework; name = MobileCoreServices.framework; path = System/Library/Frameworks/MobileCoreServices.framework; sourceTree = SDKROOT; };
		C792B8741814AEC700D504DF /* Base */ = {isa = PBXFileReference; lastKnownFileType = file.storyboard; name = Base; path = Base.lproj/MainStoryboard.storyboard; sourceTree = "<group>"; };
		C792B8791814AED000D504DF /* de */ = {isa = PBXFileReference; lastKnownFileType = text.plist.strings; name = de; path = de.lproj/MainStoryboard.strings; sourceTree = "<group>"; };
		C79401EF17FAE2EF00484B8A /* RMBTNetworkType.h */ = {isa = PBXFileReference; fileEncoding = 4; lastKnownFileType = sourcecode.c.h; path = RMBTNetworkType.h; sourceTree = "<group>"; };
		C7978FD517F1D07100BF986C /* RMBTConnectivityTracker.h */ = {isa = PBXFileReference; fileEncoding = 4; lastKnownFileType = sourcecode.c.h; path = RMBTConnectivityTracker.h; sourceTree = "<group>"; };
		C7978FD617F1D07100BF986C /* RMBTConnectivityTracker.m */ = {isa = PBXFileReference; fileEncoding = 4; lastKnownFileType = sourcecode.c.objc; path = RMBTConnectivityTracker.m; sourceTree = "<group>"; };
		C79C94A417713106000CF5EE /* RMBTLogger.h */ = {isa = PBXFileReference; fileEncoding = 4; lastKnownFileType = sourcecode.c.h; path = RMBTLogger.h; sourceTree = "<group>"; };
		C79C94A517713106000CF5EE /* RMBTLogger.m */ = {isa = PBXFileReference; fileEncoding = 4; lastKnownFileType = sourcecode.c.objc; path = RMBTLogger.m; sourceTree = "<group>"; };
		C79E7B061DF5884700CFC95F /* RMBTHistoryQoSGroupViewController.h */ = {isa = PBXFileReference; fileEncoding = 4; lastKnownFileType = sourcecode.c.h; path = RMBTHistoryQoSGroupViewController.h; sourceTree = "<group>"; };
		C79E7B071DF5884700CFC95F /* RMBTHistoryQoSGroupViewController.m */ = {isa = PBXFileReference; fileEncoding = 4; lastKnownFileType = sourcecode.c.objc; path = RMBTHistoryQoSGroupViewController.m; sourceTree = "<group>"; };
		C7A053771784923700B3F6A2 /* RMBTBlockTypes.h */ = {isa = PBXFileReference; fileEncoding = 4; lastKnownFileType = sourcecode.c.h; path = RMBTBlockTypes.h; sourceTree = "<group>"; };
		C7A19B221E919BDD0044B6C8 /* RMBTQoSWebTest.m */ = {isa = PBXFileReference; fileEncoding = 4; lastKnownFileType = sourcecode.c.objc; path = RMBTQoSWebTest.m; sourceTree = "<group>"; };
		C7A19B241E919BE30044B6C8 /* RMBTQoSWebTest.h */ = {isa = PBXFileReference; fileEncoding = 4; lastKnownFileType = sourcecode.c.h; path = RMBTQoSWebTest.h; sourceTree = "<group>"; };
		C7A25B3717D95DAB00B7A44B /* RMBTTOS.h */ = {isa = PBXFileReference; fileEncoding = 4; lastKnownFileType = sourcecode.c.h; path = RMBTTOS.h; sourceTree = "<group>"; };
		C7A25B3817D95DAB00B7A44B /* RMBTTOS.m */ = {isa = PBXFileReference; fileEncoding = 4; lastKnownFileType = sourcecode.c.objc; path = RMBTTOS.m; sourceTree = "<group>"; };
		C7A4B75817B43C8400176B92 /* RMBTMapMeasurement.h */ = {isa = PBXFileReference; fileEncoding = 4; lastKnownFileType = sourcecode.c.h; path = RMBTMapMeasurement.h; sourceTree = "<group>"; };
		C7A4B75917B43C8400176B92 /* RMBTMapMeasurement.m */ = {isa = PBXFileReference; fileEncoding = 4; lastKnownFileType = sourcecode.c.objc; path = RMBTMapMeasurement.m; sourceTree = "<group>"; };
		C7A8CC051DFDAC7E00D9E979 /* RMBTHistoryQoSSingleResult.h */ = {isa = PBXFileReference; fileEncoding = 4; lastKnownFileType = sourcecode.c.h; path = RMBTHistoryQoSSingleResult.h; sourceTree = "<group>"; };
		C7A8CC061DFDAC7E00D9E979 /* RMBTHistoryQoSSingleResult.m */ = {isa = PBXFileReference; fileEncoding = 4; lastKnownFileType = sourcecode.c.objc; path = RMBTHistoryQoSSingleResult.m; sourceTree = "<group>"; };
		C7B15A32180AA6810097676F /* RMBTStatsViewController.h */ = {isa = PBXFileReference; fileEncoding = 4; lastKnownFileType = sourcecode.c.h; path = RMBTStatsViewController.h; sourceTree = "<group>"; };
		C7B15A33180AA6810097676F /* RMBTStatsViewController.m */ = {isa = PBXFileReference; fileEncoding = 4; lastKnownFileType = sourcecode.c.objc; path = RMBTStatsViewController.m; sourceTree = "<group>"; };
		C7B4A99D17E8D3E700223ABD /* RMBTPing.h */ = {isa = PBXFileReference; fileEncoding = 4; lastKnownFileType = sourcecode.c.h; path = RMBTPing.h; sourceTree = "<group>"; };
		C7B4A99E17E8D3E700223ABD /* RMBTPing.m */ = {isa = PBXFileReference; fileEncoding = 4; lastKnownFileType = sourcecode.c.objc; path = RMBTPing.m; sourceTree = "<group>"; };
		C7B4E9EC1F0CE4E500FA34F8 /* RMBTLoopDetailsViewController.h */ = {isa = PBXFileReference; fileEncoding = 4; lastKnownFileType = sourcecode.c.h; path = RMBTLoopDetailsViewController.h; sourceTree = "<group>"; };
		C7B4E9ED1F0CE4E500FA34F8 /* RMBTLoopDetailsViewController.m */ = {isa = PBXFileReference; fileEncoding = 4; lastKnownFileType = sourcecode.c.objc; path = RMBTLoopDetailsViewController.m; sourceTree = "<group>"; };
		C7B5C1C21A3B2B5F002BECF3 /* UIColor+RMBTHex.h */ = {isa = PBXFileReference; fileEncoding = 4; lastKnownFileType = sourcecode.c.h; path = "UIColor+RMBTHex.h"; sourceTree = "<group>"; };
		C7B5C1C31A3B2B5F002BECF3 /* UIColor+RMBTHex.m */ = {isa = PBXFileReference; fileEncoding = 4; lastKnownFileType = sourcecode.c.objc; path = "UIColor+RMBTHex.m"; sourceTree = "<group>"; };
		C7BC5C721F747A9E00A91F0F /* Launch Screen.storyboard */ = {isa = PBXFileReference; lastKnownFileType = file.storyboard; path = "Launch Screen.storyboard"; sourceTree = "<group>"; };
		C7C0EFE3176CD18F003758AA /* Debug.xcconfig */ = {isa = PBXFileReference; lastKnownFileType = text.xcconfig; name = Debug.xcconfig; path = Configurations/Debug.xcconfig; sourceTree = SOURCE_ROOT; };
		C7C242EA1EE5A02500E3C6E2 /* RMBTLoopModeTestViewController.h */ = {isa = PBXFileReference; fileEncoding = 4; lastKnownFileType = sourcecode.c.h; path = RMBTLoopModeTestViewController.h; sourceTree = "<group>"; };
		C7C242EB1EE5A02500E3C6E2 /* RMBTLoopModeTestViewController.m */ = {isa = PBXFileReference; fileEncoding = 4; lastKnownFileType = sourcecode.c.objc; path = RMBTLoopModeTestViewController.m; sourceTree = "<group>"; };
		C7C242ED1EE5A20900E3C6E2 /* RMBTBaseTestViewController.h */ = {isa = PBXFileReference; fileEncoding = 4; lastKnownFileType = sourcecode.c.h; path = RMBTBaseTestViewController.h; sourceTree = "<group>"; };
		C7C242EE1EE5A20900E3C6E2 /* RMBTBaseTestViewController.m */ = {isa = PBXFileReference; fileEncoding = 4; lastKnownFileType = sourcecode.c.objc; path = RMBTBaseTestViewController.m; sourceTree = "<group>"; };
		C7C5424B17A6DD3A000180A1 /* RMBTHistoryFilterViewController.h */ = {isa = PBXFileReference; fileEncoding = 4; lastKnownFileType = sourcecode.c.h; path = RMBTHistoryFilterViewController.h; sourceTree = "<group>"; };
		C7C5424C17A6DD3A000180A1 /* RMBTHistoryFilterViewController.m */ = {isa = PBXFileReference; fileEncoding = 4; lastKnownFileType = sourcecode.c.objc; path = RMBTHistoryFilterViewController.m; sourceTree = "<group>"; };
		C7C820FD184908B2009B757F /* fr */ = {isa = PBXFileReference; lastKnownFileType = text.plist.strings; name = fr; path = fr.lproj/MainStoryboard.strings; sourceTree = "<group>"; };
		C7C82100184908B2009B757F /* fr */ = {isa = PBXFileReference; lastKnownFileType = text.plist.strings; name = fr; path = fr.lproj/Localizable.strings; sourceTree = "<group>"; };
		C7CBC54018105C140041301D /* RMBTModalWebViewController.h */ = {isa = PBXFileReference; fileEncoding = 4; lastKnownFileType = sourcecode.c.h; path = RMBTModalWebViewController.h; sourceTree = "<group>"; };
		C7CBC54118105C140041301D /* RMBTModalWebViewController.m */ = {isa = PBXFileReference; fileEncoding = 4; lastKnownFileType = sourcecode.c.objc; path = RMBTModalWebViewController.m; sourceTree = "<group>"; };
		C7CC5560176CEAF300861605 /* _Shared.xcconfig */ = {isa = PBXFileReference; lastKnownFileType = text.xcconfig; name = _Shared.xcconfig; path = Configurations/_Shared.xcconfig; sourceTree = "<group>"; };
		C7DE1478173E8F610079477A /* RMBT.app */ = {isa = PBXFileReference; explicitFileType = wrapper.application; includeInIndex = 0; path = RMBT.app; sourceTree = BUILT_PRODUCTS_DIR; };
		C7DE147B173E8F610079477A /* UIKit.framework */ = {isa = PBXFileReference; lastKnownFileType = wrapper.framework; name = UIKit.framework; path = System/Library/Frameworks/UIKit.framework; sourceTree = SDKROOT; };
		C7DE147D173E8F610079477A /* Foundation.framework */ = {isa = PBXFileReference; lastKnownFileType = wrapper.framework; name = Foundation.framework; path = System/Library/Frameworks/Foundation.framework; sourceTree = SDKROOT; };
		C7DE147F173E8F610079477A /* CoreGraphics.framework */ = {isa = PBXFileReference; lastKnownFileType = wrapper.framework; name = CoreGraphics.framework; path = System/Library/Frameworks/CoreGraphics.framework; sourceTree = SDKROOT; };
		C7DE1487173E8F610079477A /* main.m */ = {isa = PBXFileReference; lastKnownFileType = sourcecode.c.objc; path = main.m; sourceTree = "<group>"; };
		C7DE1489173E8F610079477A /* RMBT-Prefix.pch */ = {isa = PBXFileReference; lastKnownFileType = sourcecode.c.h; path = "RMBT-Prefix.pch"; sourceTree = "<group>"; };
		C7DE148A173E8F610079477A /* RMBTAppDelegate.h */ = {isa = PBXFileReference; lastKnownFileType = sourcecode.c.h; path = RMBTAppDelegate.h; sourceTree = "<group>"; };
		C7DE148B173E8F610079477A /* RMBTAppDelegate.m */ = {isa = PBXFileReference; lastKnownFileType = sourcecode.c.objc; path = RMBTAppDelegate.m; sourceTree = "<group>"; };
		C7DE1499173E8F610079477A /* RMBTTestViewController.h */ = {isa = PBXFileReference; lastKnownFileType = sourcecode.c.h; path = RMBTTestViewController.h; sourceTree = "<group>"; };
		C7DE149A173E8F610079477A /* RMBTTestViewController.m */ = {isa = PBXFileReference; lastKnownFileType = sourcecode.c.objc; path = RMBTTestViewController.m; sourceTree = "<group>"; };
		C7DF2BB417D91AE400A0E76B /* RMBTNews.h */ = {isa = PBXFileReference; fileEncoding = 4; lastKnownFileType = sourcecode.c.h; path = RMBTNews.h; sourceTree = "<group>"; };
		C7DF2BB517D91AE400A0E76B /* RMBTNews.m */ = {isa = PBXFileReference; fileEncoding = 4; lastKnownFileType = sourcecode.c.objc; path = RMBTNews.m; sourceTree = "<group>"; };
		C7E4672C177CDDB600AAF7F0 /* SenTestingKit.framework */ = {isa = PBXFileReference; lastKnownFileType = wrapper.framework; name = SenTestingKit.framework; path = Library/Frameworks/SenTestingKit.framework; sourceTree = DEVELOPER_DIR; };
		C7E46737177CDDB600AAF7F0 /* RMBTThroughputHistoryTest.m */ = {isa = PBXFileReference; lastKnownFileType = sourcecode.c.objc; path = RMBTThroughputHistoryTest.m; sourceTree = "<group>"; };
		C7E46739177CDDB600AAF7F0 /* RMBTTests-Prefix.pch */ = {isa = PBXFileReference; lastKnownFileType = sourcecode.c.h; path = "RMBTTests-Prefix.pch"; sourceTree = "<group>"; };
		C7E5816C180726E000706848 /* RMBTNavigationBar.h */ = {isa = PBXFileReference; fileEncoding = 4; lastKnownFileType = sourcecode.c.h; name = RMBTNavigationBar.h; path = Sources/RMBTNavigationBar.h; sourceTree = SOURCE_ROOT; };
		C7E5816D180726E000706848 /* RMBTNavigationBar.m */ = {isa = PBXFileReference; fileEncoding = 4; lastKnownFileType = sourcecode.c.objc; name = RMBTNavigationBar.m; path = Sources/RMBTNavigationBar.m; sourceTree = SOURCE_ROOT; };
		C7E5817318075B5400706848 /* RMBTIntroViewController.h */ = {isa = PBXFileReference; fileEncoding = 4; lastKnownFileType = sourcecode.c.h; path = RMBTIntroViewController.h; sourceTree = "<group>"; };
		C7E5817418075B5400706848 /* RMBTIntroViewController.m */ = {isa = PBXFileReference; fileEncoding = 4; lastKnownFileType = sourcecode.c.objc; path = RMBTIntroViewController.m; sourceTree = "<group>"; };
		C7E5817618078CDD00706848 /* RMBTVerticalTransitionController.h */ = {isa = PBXFileReference; fileEncoding = 4; lastKnownFileType = sourcecode.c.h; path = RMBTVerticalTransitionController.h; sourceTree = "<group>"; };
		C7E5817718078CDD00706848 /* RMBTVerticalTransitionController.m */ = {isa = PBXFileReference; fileEncoding = 4; lastKnownFileType = sourcecode.c.objc; path = RMBTVerticalTransitionController.m; sourceTree = "<group>"; };
		C7E8916218317A13003AECA6 /* es */ = {isa = PBXFileReference; lastKnownFileType = text.plist.strings; name = es; path = es.lproj/MainStoryboard.strings; sourceTree = "<group>"; };
		C7E8916318317A13003AECA6 /* es */ = {isa = PBXFileReference; lastKnownFileType = text.plist.strings; name = es; path = es.lproj/Localizable.strings; sourceTree = "<group>"; };
		C7EBA1A3173FD3F30055F578 /* RMBTTestParams.h */ = {isa = PBXFileReference; fileEncoding = 4; lastKnownFileType = sourcecode.c.h; path = RMBTTestParams.h; sourceTree = "<group>"; };
		C7EBA1A4173FD3F40055F578 /* RMBTTestParams.m */ = {isa = PBXFileReference; fileEncoding = 4; lastKnownFileType = sourcecode.c.objc; path = RMBTTestParams.m; sourceTree = "<group>"; };
		C7EBA1A6173FE4A40055F578 /* RMBTTestWorker.h */ = {isa = PBXFileReference; fileEncoding = 4; lastKnownFileType = sourcecode.c.h; path = RMBTTestWorker.h; sourceTree = "<group>"; };
		C7EBA1A7173FE4A40055F578 /* RMBTTestWorker.m */ = {isa = PBXFileReference; fileEncoding = 4; lastKnownFileType = sourcecode.c.objc; path = RMBTTestWorker.m; sourceTree = "<group>"; };
		C7ECD90D174DB042000DF966 /* RMBTTestRunner.h */ = {isa = PBXFileReference; fileEncoding = 4; lastKnownFileType = sourcecode.c.h; path = RMBTTestRunner.h; sourceTree = "<group>"; };
		C7ECD90E174DB042000DF966 /* RMBTTestRunner.m */ = {isa = PBXFileReference; fileEncoding = 4; lastKnownFileType = sourcecode.c.objc; path = RMBTTestRunner.m; sourceTree = "<group>"; };
		C7ECD917174E93E1000DF966 /* RMBTTestResult.h */ = {isa = PBXFileReference; fileEncoding = 4; lastKnownFileType = sourcecode.c.h; path = RMBTTestResult.h; sourceTree = "<group>"; };
		C7ECD918174E93E1000DF966 /* RMBTTestResult.m */ = {isa = PBXFileReference; fileEncoding = 4; lastKnownFileType = sourcecode.c.objc; path = RMBTTestResult.m; sourceTree = "<group>"; };
		C7ECD91E174EB8EB000DF966 /* RMBTGaugeView.h */ = {isa = PBXFileReference; fileEncoding = 4; lastKnownFileType = sourcecode.c.h; path = RMBTGaugeView.h; sourceTree = "<group>"; };
		C7ECD91F174EB8EB000DF966 /* RMBTGaugeView.m */ = {isa = PBXFileReference; fileEncoding = 4; lastKnownFileType = sourcecode.c.objc; path = RMBTGaugeView.m; sourceTree = "<group>"; };
		C7ECD978174ED9AD000DF966 /* UIView+Position.h */ = {isa = PBXFileReference; fileEncoding = 4; lastKnownFileType = sourcecode.c.h; path = "UIView+Position.h"; sourceTree = "<group>"; };
		C7ECD979174ED9AD000DF966 /* UIView+Position.m */ = {isa = PBXFileReference; fileEncoding = 4; lastKnownFileType = sourcecode.c.objc; path = "UIView+Position.m"; sourceTree = "<group>"; };
		C7EF30701DFEBBAA0002CCD0 /* RMBTHistoryQoSSingleResultCell.h */ = {isa = PBXFileReference; fileEncoding = 4; lastKnownFileType = sourcecode.c.h; path = RMBTHistoryQoSSingleResultCell.h; sourceTree = "<group>"; };
		C7EF30711DFEBBAA0002CCD0 /* RMBTHistoryQoSSingleResultCell.m */ = {isa = PBXFileReference; fileEncoding = 4; lastKnownFileType = sourcecode.c.objc; path = RMBTHistoryQoSSingleResultCell.m; sourceTree = "<group>"; };
		C7EF30731DFEBBF80002CCD0 /* RMBTHistoryQoSSingleResultCell.xib */ = {isa = PBXFileReference; fileEncoding = 4; lastKnownFileType = file.xib; path = RMBTHistoryQoSSingleResultCell.xib; sourceTree = "<group>"; };
		C7EF307A1DFEEB140002CCD0 /* RMBTQoSProgressViewController.h */ = {isa = PBXFileReference; fileEncoding = 4; lastKnownFileType = sourcecode.c.h; path = RMBTQoSProgressViewController.h; sourceTree = "<group>"; };
		C7EF307B1DFEEB140002CCD0 /* RMBTQoSProgressViewController.m */ = {isa = PBXFileReference; fileEncoding = 4; lastKnownFileType = sourcecode.c.objc; path = RMBTQoSProgressViewController.m; sourceTree = "<group>"; };
		C7EF69701E096F7D002F429C /* RMBTHistoryQoSSingleResultViewController.h */ = {isa = PBXFileReference; fileEncoding = 4; lastKnownFileType = sourcecode.c.h; path = RMBTHistoryQoSSingleResultViewController.h; sourceTree = "<group>"; };
		C7EF69711E096F7D002F429C /* RMBTHistoryQoSSingleResultViewController.m */ = {isa = PBXFileReference; fileEncoding = 4; lastKnownFileType = sourcecode.c.objc; path = RMBTHistoryQoSSingleResultViewController.m; sourceTree = "<group>"; };
		C7F08F691769F37600741844 /* CoreTelephony.framework */ = {isa = PBXFileReference; lastKnownFileType = wrapper.framework; name = CoreTelephony.framework; path = System/Library/Frameworks/CoreTelephony.framework; sourceTree = SDKROOT; };
		C7F3FB26179CA64D00E336CF /* RMBTSpeedTest.m */ = {isa = PBXFileReference; fileEncoding = 4; lastKnownFileType = sourcecode.c.objc; path = RMBTSpeedTest.m; sourceTree = "<group>"; };
		C7F3FB3F179CCCD800E336CF /* de */ = {isa = PBXFileReference; lastKnownFileType = text.plist.strings; name = de; path = de.lproj/Localizable.strings; sourceTree = "<group>"; };
		C7F599A61A2A81940020ADC4 /* RMBTHistoryIndexCell.xib */ = {isa = PBXFileReference; fileEncoding = 4; lastKnownFileType = file.xib; path = RMBTHistoryIndexCell.xib; sourceTree = "<group>"; };
		C7FDBF2B1F03AECE0051E745 /* RMBTLoopMeasurementsViewController.h */ = {isa = PBXFileReference; fileEncoding = 4; lastKnownFileType = sourcecode.c.h; path = RMBTLoopMeasurementsViewController.h; sourceTree = "<group>"; };
		C7FDBF2C1F03AECE0051E745 /* RMBTLoopMeasurementsViewController.m */ = {isa = PBXFileReference; fileEncoding = 4; lastKnownFileType = sourcecode.c.objc; path = RMBTLoopMeasurementsViewController.m; sourceTree = "<group>"; };
		E945361B24F2DA6300D12303 /* GoogleMaps.bundle */ = {isa = PBXFileReference; lastKnownFileType = "wrapper.plug-in"; name = GoogleMaps.bundle; path = Pods/GoogleMaps/Maps/Frameworks/GoogleMaps.framework/Resources/GoogleMaps.bundle; sourceTree = "<group>"; };
		E9789EED24D74434007253EB /* WebKit.framework */ = {isa = PBXFileReference; lastKnownFileType = wrapper.framework; name = WebKit.framework; path = System/Library/Frameworks/WebKit.framework; sourceTree = SDKROOT; };
<<<<<<< HEAD
		E99AC41A24E2DA6F00BBC177 /* RMBT_Specure.app */ = {isa = PBXFileReference; explicitFileType = wrapper.application; includeInIndex = 0; path = RMBT_Specure.app; sourceTree = BUILT_PRODUCTS_DIR; };
		E99AC41B24E2DA7000BBC177 /* RMBT copy-Info.plist */ = {isa = PBXFileReference; lastKnownFileType = text.plist.xml; name = "RMBT copy-Info.plist"; path = "/Users/sglushchenko/Projects/open-rmbt-ios/RMBT copy-Info.plist"; sourceTree = "<absolute>"; };
=======
		E999A69524FC1416002FFE77 /* RMBTHistoryQOEResultItemCell.m */ = {isa = PBXFileReference; fileEncoding = 4; lastKnownFileType = sourcecode.c.objc; path = RMBTHistoryQOEResultItemCell.m; sourceTree = "<group>"; };
		E999A69624FC1416002FFE77 /* RMBTHistoryQOEResultItemCell.h */ = {isa = PBXFileReference; fileEncoding = 4; lastKnownFileType = sourcecode.c.h; path = RMBTHistoryQOEResultItemCell.h; sourceTree = "<group>"; };
>>>>>>> 9d181d5c
/* End PBXFileReference section */

/* Begin PBXFrameworksBuildPhase section */
		C70827FF1CB6792F00F482EB /* Frameworks */ = {
			isa = PBXFrameworksBuildPhase;
			buildActionMask = 2147483647;
			files = (
			);
			runOnlyForDeploymentPostprocessing = 0;
		};
		C7DE1475173E8F610079477A /* Frameworks */ = {
			isa = PBXFrameworksBuildPhase;
			buildActionMask = 2147483647;
			files = (
				C741B62C1DD99D7A0097D84D /* libresolv.tbd in Frameworks */,
				C7F08F6A1769F37700741844 /* CoreTelephony.framework in Frameworks */,
				C5DEB486176364E400187C94 /* OpenGLES.framework in Frameworks */,
				C5DEB484176364DF00187C94 /* libz.dylib in Frameworks */,
				C5DEB482176364D900187C94 /* libicucore.dylib in Frameworks */,
				C5DEB480176364D500187C94 /* libc++.dylib in Frameworks */,
				C5DEB47E176364CE00187C94 /* ImageIO.framework in Frameworks */,
				C5DEB47C176364C900187C94 /* GLKit.framework in Frameworks */,
				C5DEB47A176364C300187C94 /* CoreText.framework in Frameworks */,
				C5DEB478176364BC00187C94 /* CoreData.framework in Frameworks */,
				C5DEB476176364B100187C94 /* AVFoundation.framework in Frameworks */,
				C573F2B1175294A500C728FC /* CoreLocation.framework in Frameworks */,
				C573F2A5175281D300C728FC /* MapKit.framework in Frameworks */,
				C779E9E917403364003874AB /* QuartzCore.framework in Frameworks */,
				E9789EEE24D74434007253EB /* WebKit.framework in Frameworks */,
				C7916EB9173EB68200B40152 /* MobileCoreServices.framework in Frameworks */,
				C7916EB7173EB65F00B40152 /* SystemConfiguration.framework in Frameworks */,
				C7DE147C173E8F610079477A /* UIKit.framework in Frameworks */,
				C7DE147E173E8F610079477A /* Foundation.framework in Frameworks */,
				C7DE1480173E8F610079477A /* CoreGraphics.framework in Frameworks */,
				7ABF93939D07A19DF172C790 /* libPods-RMBT.a in Frameworks */,
				E80C2E1F7313B6BCFBC4A346 /* libPods-RMBT.a in Frameworks */,
			);
			runOnlyForDeploymentPostprocessing = 0;
		};
		E99AC3F324E2DA6F00BBC177 /* Frameworks */ = {
			isa = PBXFrameworksBuildPhase;
			buildActionMask = 2147483647;
			files = (
				E99AC3F424E2DA6F00BBC177 /* libresolv.tbd in Frameworks */,
				E99AC3F524E2DA6F00BBC177 /* CoreTelephony.framework in Frameworks */,
				E99AC3F624E2DA6F00BBC177 /* OpenGLES.framework in Frameworks */,
				E99AC3F724E2DA6F00BBC177 /* libz.dylib in Frameworks */,
				E99AC3F824E2DA6F00BBC177 /* libicucore.dylib in Frameworks */,
				E99AC3F924E2DA6F00BBC177 /* libc++.dylib in Frameworks */,
				E99AC3FA24E2DA6F00BBC177 /* ImageIO.framework in Frameworks */,
				E99AC3FB24E2DA6F00BBC177 /* GLKit.framework in Frameworks */,
				E99AC3FC24E2DA6F00BBC177 /* CoreText.framework in Frameworks */,
				E99AC3FD24E2DA6F00BBC177 /* CoreData.framework in Frameworks */,
				E99AC3FE24E2DA6F00BBC177 /* AVFoundation.framework in Frameworks */,
				E99AC3FF24E2DA6F00BBC177 /* CoreLocation.framework in Frameworks */,
				E99AC40024E2DA6F00BBC177 /* MapKit.framework in Frameworks */,
				E99AC40124E2DA6F00BBC177 /* QuartzCore.framework in Frameworks */,
				E99AC40224E2DA6F00BBC177 /* WebKit.framework in Frameworks */,
				E99AC40324E2DA6F00BBC177 /* MobileCoreServices.framework in Frameworks */,
				E99AC40424E2DA6F00BBC177 /* SystemConfiguration.framework in Frameworks */,
				E99AC40524E2DA6F00BBC177 /* UIKit.framework in Frameworks */,
				E99AC40624E2DA6F00BBC177 /* Foundation.framework in Frameworks */,
				E99AC40724E2DA6F00BBC177 /* CoreGraphics.framework in Frameworks */,
			);
			runOnlyForDeploymentPostprocessing = 0;
		};
/* End PBXFrameworksBuildPhase section */

/* Begin PBXGroup section */
		B5AF762C1C3DE54BD04B4440 /* Pods */ = {
			isa = PBXGroup;
			children = (
				89CA21386C488DD817CA1DC2 /* Pods-RMBT.debug.xcconfig */,
			);
			name = Pods;
			sourceTree = "<group>";
		};
		C5DEB48B1763A0A800187C94 /* Map */ = {
			isa = PBXGroup;
			children = (
				C7228DF017FC1CB100FB984D /* Callout */,
				C7C5B54E17E887040035D752 /* Models */,
				C75FF5CC17B16C2700A58056 /* RMBTMapViewController.h */,
				C75FF5CD17B16C2700A58056 /* RMBTMapViewController.m */,
				C75FF5D617B2602E00A58056 /* RMBTMapOptionsViewController.h */,
				C75FF5D717B2602E00A58056 /* RMBTMapOptionsViewController.m */,
				C71F38941F2CF60000D2F83A /* RMBTMapOptionsFilterViewController.h */,
				C71F38951F2CF60000D2F83A /* RMBTMapOptionsFilterViewController.m */,
				C70AFDE91F2E06E40064D631 /* RMBTMapOptionsTypesViewController.h */,
				C70AFDEA1F2E06E40064D631 /* RMBTMapOptionsTypesViewController.m */,
				C70AFDEC1F2E0DC50064D631 /* RMBTMapOptionsOverlaysViewController.h */,
				C70AFDED1F2E0DC50064D631 /* RMBTMapOptionsOverlaysViewController.m */,
			);
			name = Map;
			sourceTree = "<group>";
		};
		C7228DF017FC1CB100FB984D /* Callout */ = {
			isa = PBXGroup;
			children = (
				C7228DEB17FC199F00FB984D /* RMBTMapCalloutView.xib */,
				C7228DF117FC1CC900FB984D /* RMBTMapCalloutView.h */,
				C7228DF217FC1CC900FB984D /* RMBTMapCalloutView.m */,
			);
			name = Callout;
			sourceTree = "<group>";
		};
		C737AEED1E7D941B007962EB /* Controlled */ = {
			isa = PBXGroup;
			children = (
				C737AEEA1E7D8F59007962EB /* RMBTQoSCCTest.h */,
				C737AEEB1E7D8F59007962EB /* RMBTQoSCCTest.m */,
				C783F6871ED85312001CB2F9 /* RMBTQoSIPTest.h */,
				C783F6881ED85312001CB2F9 /* RMBTQoSIPTest.m */,
				C737AEE41E7D6947007962EB /* RMBTQoSUDPTest.h */,
				C737AEE51E7D6947007962EB /* RMBTQoSUDPTest.m */,
				C71DD2401ED0ACDF009B449E /* RMBTQoSTCPTest.h */,
				C71DD2411ED0ACDF009B449E /* RMBTQoSTCPTest.m */,
				C7459B4B1EAC0B8A00042A42 /* RMBTQoSNonTransparentProxyTest.h */,
				C7459B4C1EAC0B8A00042A42 /* RMBTQoSNonTransparentProxyTest.m */,
				C737AEE71E7D7C53007962EB /* RMBTQoSControlConnection.h */,
				C737AEE81E7D7C53007962EB /* RMBTQoSControlConnection.m */,
				C737AEEE1E7D9F25007962EB /* RMBTQoSControlConnectionParams.h */,
				C737AEEF1E7D9F25007962EB /* RMBTQoSControlConnectionParams.m */,
			);
			name = Controlled;
			sourceTree = "<group>";
		};
		C73E792417673EA40009855E /* Settings */ = {
			isa = PBXGroup;
			children = (
				C73E792517673EBE0009855E /* RMBTSettings.h */,
				C73E792617673EBE0009855E /* RMBTSettings.m */,
				C73E7928176761630009855E /* RMBTSettingsViewController.h */,
				C73E7929176761630009855E /* RMBTSettingsViewController.m */,
				C783F68A1EDC7A15001CB2F9 /* RMBTLoopModeConfirmationViewController.h */,
				C783F68B1EDC7A15001CB2F9 /* RMBTLoopModeConfirmationViewController.m */,
			);
			name = Settings;
			sourceTree = "<group>";
		};
		C750D9EC17E8B29E0028969E /* Models */ = {
			isa = PBXGroup;
			children = (
				C7A25B3717D95DAB00B7A44B /* RMBTTOS.h */,
				C7A25B3817D95DAB00B7A44B /* RMBTTOS.m */,
			);
			name = Models;
			sourceTree = "<group>";
		};
		C750D9ED17E8B2BC0028969E /* Models */ = {
			isa = PBXGroup;
			children = (
				C774EE8117936AF700D623A3 /* RMBTHistoryResult.h */,
				C774EE8217936AF700D623A3 /* RMBTHistoryResult.m */,
				C7704EA11E95531B00044AF6 /* RMBTHistorySpeedGraph.h */,
				C7704EA21E95531B00044AF6 /* RMBTHistorySpeedGraph.m */,
				C733B6D71DDE1EB2005B9105 /* RMBTHistoryQoSGroupResult.h */,
				C733B6D81DDE1EB2005B9105 /* RMBTHistoryQoSGroupResult.m */,
				C7A8CC051DFDAC7E00D9E979 /* RMBTHistoryQoSSingleResult.h */,
				C7A8CC061DFDAC7E00D9E979 /* RMBTHistoryQoSSingleResult.m */,
			);
			name = Models;
			sourceTree = "<group>";
		};
		C75A1186179B12C800E2444F /* TOS */ = {
			isa = PBXGroup;
			children = (
				C750D9EC17E8B29E0028969E /* Models */,
				C75A1187179B12D800E2444F /* RMBTTOSViewController.h */,
				C75A1188179B12D800E2444F /* RMBTTOSViewController.m */,
			);
			name = TOS;
			sourceTree = "<group>";
		};
		C75A11A1179B66F100E2444F /* Index */ = {
			isa = PBXGroup;
			children = (
				C774EE7D1793676700D623A3 /* RMBTHistoryIndexViewController.h */,
				C774EE7E1793676700D623A3 /* RMBTHistoryIndexViewController.m */,
				C774EE841793742900D623A3 /* RMBTHistoryIndexCell.h */,
				C774EE851793742900D623A3 /* RMBTHistoryIndexCell.m */,
				C7F599A61A2A81940020ADC4 /* RMBTHistoryIndexCell.xib */,
				C7C5424B17A6DD3A000180A1 /* RMBTHistoryFilterViewController.h */,
				C7C5424C17A6DD3A000180A1 /* RMBTHistoryFilterViewController.m */,
			);
			name = Index;
			sourceTree = "<group>";
		};
		C75A11A2179B66F700E2444F /* Result */ = {
			isa = PBXGroup;
			children = (
				C75A118C179B3DEB00E2444F /* RMBTHistoryResultViewController.h */,
				C75A118D179B3DEC00E2444F /* RMBTHistoryResultViewController.m */,
				C7228DED17FC1ADF00FB984D /* RMBTHistoryResultItemCell.h */,
				C7228DEE17FC1ADF00FB984D /* RMBTHistoryResultItemCell.m */,
				E999A69624FC1416002FFE77 /* RMBTHistoryQOEResultItemCell.h */,
				E999A69524FC1416002FFE77 /* RMBTHistoryQOEResultItemCell.m */,
				C77071021E96812A00043884 /* RMBTHistorySpeedGraphCell.h */,
				C77071031E96812A00043884 /* RMBTHistorySpeedGraphCell.m */,
			);
			name = Result;
			sourceTree = "<group>";
		};
		C75A11A3179B66FC00E2444F /* Full Details */ = {
			isa = PBXGroup;
			children = (
				C75A118F179B50CE00E2444F /* RMBTHistoryResultDetailsViewController.h */,
				C75A1190179B50CE00E2444F /* RMBTHistoryResultDetailsViewController.m */,
				C79E7B061DF5884700CFC95F /* RMBTHistoryQoSGroupViewController.h */,
				C79E7B071DF5884700CFC95F /* RMBTHistoryQoSGroupViewController.m */,
				C7EF30701DFEBBAA0002CCD0 /* RMBTHistoryQoSSingleResultCell.h */,
				C7EF30711DFEBBAA0002CCD0 /* RMBTHistoryQoSSingleResultCell.m */,
				C7EF30731DFEBBF80002CCD0 /* RMBTHistoryQoSSingleResultCell.xib */,
				C7EF69701E096F7D002F429C /* RMBTHistoryQoSSingleResultViewController.h */,
				C7EF69711E096F7D002F429C /* RMBTHistoryQoSSingleResultViewController.m */,
			);
			name = "Full Details";
			sourceTree = "<group>";
		};
		C774EE7B1792FA3700D623A3 /* _Shared */ = {
			isa = PBXGroup;
			children = (
				C7DF2BB417D91AE400A0E76B /* RMBTNews.h */,
				C7DF2BB517D91AE400A0E76B /* RMBTNews.m */,
				C774E17017B0EBBD00C6129F /* RMBTConfig.h */,
				C59D7B451764E6CF003E9702 /* RMBTHelpers.h */,
				C59D7B461764E6CF003E9702 /* RMBTHelpers.m */,
				C7A053771784923700B3F6A2 /* RMBTBlockTypes.h */,
				C774EE781792F73D00D623A3 /* RMBTLocationTracker.h */,
				C774EE791792F73D00D623A3 /* RMBTLocationTracker.m */,
				C7916EB0173E9B6400B40152 /* RMBTControlServer.h */,
				C7916EB1173E9B6400B40152 /* RMBTControlServer.m */,
				C79C94A417713106000CF5EE /* RMBTLogger.h */,
				C79C94A517713106000CF5EE /* RMBTLogger.m */,
				C71161631E3CFA4800D8CC0C /* RMBTProgress.h */,
				C71161641E3CFA4800D8CC0C /* RMBTProgress.m */,
			);
			name = _Shared;
			sourceTree = "<group>";
		};
		C774EE7C1793674200D623A3 /* History */ = {
			isa = PBXGroup;
			children = (
				C750D9ED17E8B2BC0028969E /* Models */,
				C75A11A1179B66F100E2444F /* Index */,
				C75A11A2179B66F700E2444F /* Result */,
				C75A11A3179B66FC00E2444F /* Full Details */,
			);
			name = History;
			sourceTree = "<group>";
		};
		C774EE91179382F200D623A3 /* Test */ = {
			isa = PBXGroup;
			children = (
				C7FDBF2A1F03AE960051E745 /* Loop */,
				C7ECD90C174DAECD000DF966 /* Models */,
				C7C242ED1EE5A20900E3C6E2 /* RMBTBaseTestViewController.h */,
				C7C242EE1EE5A20900E3C6E2 /* RMBTBaseTestViewController.m */,
				C7DE1499173E8F610079477A /* RMBTTestViewController.h */,
				C7DE149A173E8F610079477A /* RMBTTestViewController.m */,
				C7ECD91E174EB8EB000DF966 /* RMBTGaugeView.h */,
				C7ECD91F174EB8EB000DF966 /* RMBTGaugeView.m */,
				C703D3E01765CF5E00A38C34 /* RMBTSpeedGraphView.h */,
				C703D3E11765CF5E00A38C34 /* RMBTSpeedGraphView.m */,
				C7EF307A1DFEEB140002CCD0 /* RMBTQoSProgressViewController.h */,
				C7EF307B1DFEEB140002CCD0 /* RMBTQoSProgressViewController.m */,
			);
			name = Test;
			sourceTree = "<group>";
		};
		C7770886179987A000BB478B /* Info */ = {
			isa = PBXGroup;
			children = (
				C7770887179987B700BB478B /* RMBTInfoViewController.h */,
				C7770888179987B700BB478B /* RMBTInfoViewController.m */,
				C75FF5C617B15DA600A58056 /* RMBTInfoTextViewController.h */,
				C75FF5C717B15DA600A58056 /* RMBTInfoTextViewController.m */,
			);
			name = Info;
			sourceTree = "<group>";
		};
		C777D97A1DD8AA6200D1C824 /* QoS */ = {
			isa = PBXGroup;
			children = (
				C737AEED1E7D941B007962EB /* Controlled */,
				C777D97B1DD8AA8700D1C824 /* RMBTQoSTestRunner.h */,
				C777D97C1DD8AA8700D1C824 /* RMBTQoSTestRunner.m */,
				C777D9841DD8BEF700D1C824 /* RMBTQoSTestGroup.h */,
				C777D9851DD8BEF700D1C824 /* RMBTQoSTestGroup.m */,
				C777D97E1DD8AEC000D1C824 /* RMBTQoSTest.h */,
				C777D97F1DD8AEC000D1C824 /* RMBTQoSTest.m */,
				C777D9811DD8AED000D1C824 /* RMBTQoSDNSTest.h */,
				C777D9821DD8AED000D1C824 /* RMBTQoSDNSTest.m */,
				C73780951E09EBEA00CA0558 /* RMBTQoSHTTPTest.h */,
				C73780961E09EBEA00CA0558 /* RMBTQoSHTTPTest.m */,
				C7A19B241E919BE30044B6C8 /* RMBTQoSWebTest.h */,
				C7A19B221E919BDD0044B6C8 /* RMBTQoSWebTest.m */,
				C780CE4D1EA287C800332423 /* RMBTQosWebTestURLProtocol.h */,
				C780CE4E1EA287C800332423 /* RMBTQosWebTestURLProtocol.m */,
				C77952DA1E23DF5200B95FFF /* RMBTQoSTracerouteTest.h */,
				C77952DB1E23DF5200B95FFF /* RMBTQoSTracerouteTest.m */,
			);
			name = QoS;
			sourceTree = "<group>";
		};
		C7916E9A173E90DB00B40152 /* Resources */ = {
			isa = PBXGroup;
			children = (
				C70C178B17D7BFC400F55964 /* Images.xcassets */,
				C7916EAA173E945E00B40152 /* RMBT-Info.plist */,
				C7F3FB3E179CCCD600E336CF /* Localizable.strings */,
				C7F3FB35179CC86900E336CF /* terms_conditions_long.html */,
				C783F68D1EDC7EB4001CB2F9 /* loop_mode_info.html */,
				C783F68F1EDC7EB4001CB2F9 /* loop_mode_info2.html */,
			);
			path = Resources;
			sourceTree = "<group>";
		};
		C7946870175FF1B000B0DECD /* _Utility */ = {
			isa = PBXGroup;
			children = (
				C7CBC53F18105BFC0041301D /* Modal Web View */,
				C7E5817618078CDD00706848 /* RMBTVerticalTransitionController.h */,
				C7E5817718078CDD00706848 /* RMBTVerticalTransitionController.m */,
				C7E5816C180726E000706848 /* RMBTNavigationBar.h */,
				C7E5816D180726E000706848 /* RMBTNavigationBar.m */,
				C7ECD978174ED9AD000DF966 /* UIView+Position.h */,
				C7ECD979174ED9AD000DF966 /* UIView+Position.m */,
				C7228DE817FBAC0300FB984D /* CLLocation+RMBTFormat.h */,
				C7228DE917FBAC0300FB984D /* CLLocation+RMBTFormat.m */,
				C7535B4618298F84003A8CC8 /* UITableViewCell+RMBTHeight.h */,
				C7535B4718298F84003A8CC8 /* UITableViewCell+RMBTHeight.m */,
				C7B5C1C21A3B2B5F002BECF3 /* UIColor+RMBTHex.h */,
				C7B5C1C31A3B2B5F002BECF3 /* UIColor+RMBTHex.m */,
				C77071051E96BCC100043884 /* UIView+RMBTSubviews.h */,
				C77071061E96BCC100043884 /* UIView+RMBTSubviews.m */,
			);
			name = _Utility;
			sourceTree = "<group>";
		};
		C7B15A35180AA99B0097676F /* Stats */ = {
			isa = PBXGroup;
			children = (
				C7B15A32180AA6810097676F /* RMBTStatsViewController.h */,
				C7B15A33180AA6810097676F /* RMBTStatsViewController.m */,
			);
			name = Stats;
			sourceTree = "<group>";
		};
		C7B47F87176CD47600B04ABF /* Configurations */ = {
			isa = PBXGroup;
			children = (
				C7CC5560176CEAF300861605 /* _Shared.xcconfig */,
				C7C0EFE3176CD18F003758AA /* Debug.xcconfig */,
			);
			name = Configurations;
			sourceTree = "<group>";
		};
		C7C5B54E17E887040035D752 /* Models */ = {
			isa = PBXGroup;
			children = (
				C75FF5C917B16ABE00A58056 /* RMBTMapServer.h */,
				C75FF5CA17B16ABE00A58056 /* RMBTMapServer.m */,
				C7A4B75817B43C8400176B92 /* RMBTMapMeasurement.h */,
				C7A4B75917B43C8400176B92 /* RMBTMapMeasurement.m */,
				C75FF5D317B1970600A58056 /* RMBTMapOptions.h */,
				C75FF5D417B1970600A58056 /* RMBTMapOptions.m */,
			);
			name = Models;
			sourceTree = "<group>";
		};
		C7CBC53F18105BFC0041301D /* Modal Web View */ = {
			isa = PBXGroup;
			children = (
				C77708921799CB3F00BB478B /* UIViewController+ModalBrowser.h */,
				C77708931799CB3F00BB478B /* UIViewController+ModalBrowser.m */,
				C7CBC54018105C140041301D /* RMBTModalWebViewController.h */,
				C7CBC54118105C140041301D /* RMBTModalWebViewController.m */,
			);
			name = "Modal Web View";
			sourceTree = "<group>";
		};
		C7DE146F173E8F610079477A = {
			isa = PBXGroup;
			children = (
				E945361B24F2DA6300D12303 /* GoogleMaps.bundle */,
				1F9C078F216F751C00F1FC10 /* RMBT.entitlements */,
				C7B47F87176CD47600B04ABF /* Configurations */,
				C7E46730177CDDB600AAF7F0 /* Unit Tests */,
				C7DE1481173E8F610079477A /* Sources */,
				C7916E9A173E90DB00B40152 /* Resources */,
				C7DE147A173E8F610079477A /* Frameworks */,
				C7DE1479173E8F610079477A /* Products */,
				B5AF762C1C3DE54BD04B4440 /* Pods */,
				E9789EEC24D74080007253EB /* Recovered References */,
				E99AC41B24E2DA7000BBC177 /* RMBT copy-Info.plist */,
			);
			sourceTree = "<group>";
		};
		C7DE1479173E8F610079477A /* Products */ = {
			isa = PBXGroup;
			children = (
				C7DE1478173E8F610079477A /* RMBT.app */,
				C70828021CB6792F00F482EB /* RMBTTest.xctest */,
				E99AC41A24E2DA6F00BBC177 /* RMBT_Specure.app */,
			);
			name = Products;
			sourceTree = "<group>";
		};
		C7DE147A173E8F610079477A /* Frameworks */ = {
			isa = PBXGroup;
			children = (
				E9789EED24D74434007253EB /* WebKit.framework */,
				C741B62B1DD99D7A0097D84D /* libresolv.tbd */,
				C7F08F691769F37600741844 /* CoreTelephony.framework */,
				C5DEB485176364E400187C94 /* OpenGLES.framework */,
				C5DEB483176364DF00187C94 /* libz.dylib */,
				C5DEB481176364D900187C94 /* libicucore.dylib */,
				C5DEB47F176364D500187C94 /* libc++.dylib */,
				C5DEB47D176364CE00187C94 /* ImageIO.framework */,
				C5DEB47B176364C900187C94 /* GLKit.framework */,
				C5DEB479176364C300187C94 /* CoreText.framework */,
				C5DEB477176364BC00187C94 /* CoreData.framework */,
				C5DEB475176364B100187C94 /* AVFoundation.framework */,
				C573F2B0175294A500C728FC /* CoreLocation.framework */,
				C573F2A4175281D300C728FC /* MapKit.framework */,
				C779E9E817403364003874AB /* QuartzCore.framework */,
				C7916EB8173EB68200B40152 /* MobileCoreServices.framework */,
				C7916EB6173EB65F00B40152 /* SystemConfiguration.framework */,
				C7DE147B173E8F610079477A /* UIKit.framework */,
				C7DE147D173E8F610079477A /* Foundation.framework */,
				C7DE147F173E8F610079477A /* CoreGraphics.framework */,
				C7E4672C177CDDB600AAF7F0 /* SenTestingKit.framework */,
				74B5D1F96A5D607CBD1C4902 /* libPods-RMBT.a */,
			);
			name = Frameworks;
			path = Vendor;
			sourceTree = "<group>";
		};
		C7DE1481173E8F610079477A /* Sources */ = {
			isa = PBXGroup;
			children = (
				C7ECD90A174DAE92000DF966 /* App */,
				C7DE1482173E8F610079477A /* Supporting Files */,
			);
			path = Sources;
			sourceTree = "<group>";
		};
		C7DE1482173E8F610079477A /* Supporting Files */ = {
			isa = PBXGroup;
			children = (
				C7DE1487173E8F610079477A /* main.m */,
				C7DE1489173E8F610079477A /* RMBT-Prefix.pch */,
				C7BC5C721F747A9E00A91F0F /* Launch Screen.storyboard */,
			);
			name = "Supporting Files";
			sourceTree = "<group>";
		};
		C7E46730177CDDB600AAF7F0 /* Unit Tests */ = {
			isa = PBXGroup;
			children = (
				C7E46737177CDDB600AAF7F0 /* RMBTThroughputHistoryTest.m */,
				C7F3FB26179CA64D00E336CF /* RMBTSpeedTest.m */,
				C706B19117E24BAB006C6143 /* RMBTHelpersTest.m */,
				C71161661E3CFF1B00D8CC0C /* RMBTProgressTest.m */,
				C7E46731177CDDB600AAF7F0 /* Supporting Files */,
			);
			name = "Unit Tests";
			path = RMBTTests;
			sourceTree = "<group>";
		};
		C7E46731177CDDB600AAF7F0 /* Supporting Files */ = {
			isa = PBXGroup;
			children = (
				C70828061CB6792F00F482EB /* Info.plist */,
				C7E46739177CDDB600AAF7F0 /* RMBTTests-Prefix.pch */,
			);
			name = "Supporting Files";
			sourceTree = "<group>";
		};
		C7E5817218075B3400706848 /* Intro */ = {
			isa = PBXGroup;
			children = (
				C7E5817318075B5400706848 /* RMBTIntroViewController.h */,
				C7E5817418075B5400706848 /* RMBTIntroViewController.m */,
			);
			name = Intro;
			sourceTree = "<group>";
		};
		C7ECD90A174DAE92000DF966 /* App */ = {
			isa = PBXGroup;
			children = (
				C7DE148A173E8F610079477A /* RMBTAppDelegate.h */,
				C7DE148B173E8F610079477A /* RMBTAppDelegate.m */,
				C792B8751814AEC700D504DF /* MainStoryboard.storyboard */,
				C72F49A51F31CE3A00CCA650 /* TestStoryboard.storyboard */,
				C774EE7B1792FA3700D623A3 /* _Shared */,
				C7946870175FF1B000B0DECD /* _Utility */,
				C75A1186179B12C800E2444F /* TOS */,
				C7E5817218075B3400706848 /* Intro */,
				C774EE91179382F200D623A3 /* Test */,
				C5DEB48B1763A0A800187C94 /* Map */,
				C774EE7C1793674200D623A3 /* History */,
				C7B15A35180AA99B0097676F /* Stats */,
				C73E792417673EA40009855E /* Settings */,
				C7770886179987A000BB478B /* Info */,
			);
			name = App;
			sourceTree = "<group>";
		};
		C7ECD90C174DAECD000DF966 /* Models */ = {
			isa = PBXGroup;
			children = (
				C777D97A1DD8AA6200D1C824 /* QoS */,
				C7ECD90D174DB042000DF966 /* RMBTTestRunner.h */,
				C7ECD90E174DB042000DF966 /* RMBTTestRunner.m */,
				C7EBA1A6173FE4A40055F578 /* RMBTTestWorker.h */,
				C7EBA1A7173FE4A40055F578 /* RMBTTestWorker.m */,
				C72A27A217E1ECD400EC98B3 /* RMBTSSLHelper.h */,
				C72A27A317E1ECD400EC98B3 /* RMBTSSLHelper.m */,
				C79401EF17FAE2EF00484B8A /* RMBTNetworkType.h */,
				C774EE7517920C9C00D623A3 /* RMBTConnectivity.h */,
				C774EE7617920C9C00D623A3 /* RMBTConnectivity.m */,
				C7978FD517F1D07100BF986C /* RMBTConnectivityTracker.h */,
				C7978FD617F1D07100BF986C /* RMBTConnectivityTracker.m */,
				C7EBA1A3173FD3F30055F578 /* RMBTTestParams.h */,
				C7EBA1A4173FD3F40055F578 /* RMBTTestParams.m */,
				C7ECD917174E93E1000DF966 /* RMBTTestResult.h */,
				C7ECD918174E93E1000DF966 /* RMBTTestResult.m */,
				C78D26BD1764A65C008143DF /* RMBTThroughput.h */,
				C78D26BE1764A65D008143DF /* RMBTThroughput.m */,
				C76B8C85177709C800925BE1 /* RMBTThroughputHistory.h */,
				C76B8C86177709C800925BE1 /* RMBTThroughputHistory.m */,
				C7912CB4177D581F004AD2A4 /* RMBTSpeed.h */,
				C7912CB5177D581F004AD2A4 /* RMBTSpeed.m */,
				C7B4A99D17E8D3E700223ABD /* RMBTPing.h */,
				C7B4A99E17E8D3E700223ABD /* RMBTPing.m */,
			);
			name = Models;
			sourceTree = "<group>";
		};
		C7FDBF2A1F03AE960051E745 /* Loop */ = {
			isa = PBXGroup;
			children = (
				C7C242EA1EE5A02500E3C6E2 /* RMBTLoopModeTestViewController.h */,
				C7C242EB1EE5A02500E3C6E2 /* RMBTLoopModeTestViewController.m */,
				C7FDBF2B1F03AECE0051E745 /* RMBTLoopMeasurementsViewController.h */,
				C7FDBF2C1F03AECE0051E745 /* RMBTLoopMeasurementsViewController.m */,
				C7B4E9EC1F0CE4E500FA34F8 /* RMBTLoopDetailsViewController.h */,
				C7B4E9ED1F0CE4E500FA34F8 /* RMBTLoopDetailsViewController.m */,
				C72F49AA1F32341100CCA650 /* RMBTLoopDetailsCell.h */,
				C72F49AB1F32341100CCA650 /* RMBTLoopDetailsCell.m */,
				C764BEEB1F0F65BF00F5CF80 /* RMBTLoopInfo.h */,
				C764BEEC1F0F65BF00F5CF80 /* RMBTLoopInfo.m */,
			);
			name = Loop;
			sourceTree = "<group>";
		};
		E9789EEC24D74080007253EB /* Recovered References */ = {
			isa = PBXGroup;
			children = (
				C7C5424617A69E9C000180A1 /* InfoPlist.strings */,
			);
			name = "Recovered References";
			sourceTree = "<group>";
		};
/* End PBXGroup section */

/* Begin PBXNativeTarget section */
		C70828011CB6792F00F482EB /* RMBTTest */ = {
			isa = PBXNativeTarget;
			buildConfigurationList = C70828091CB6792F00F482EB /* Build configuration list for PBXNativeTarget "RMBTTest" */;
			buildPhases = (
				C70827FE1CB6792F00F482EB /* Sources */,
				C70827FF1CB6792F00F482EB /* Frameworks */,
				C70828001CB6792F00F482EB /* Resources */,
			);
			buildRules = (
			);
			dependencies = (
				C70828081CB6792F00F482EB /* PBXTargetDependency */,
			);
			name = RMBTTest;
			productName = RMBTTest;
			productReference = C70828021CB6792F00F482EB /* RMBTTest.xctest */;
			productType = "com.apple.product-type.bundle.unit-test";
		};
		C7DE1477173E8F610079477A /* RMBT */ = {
			isa = PBXNativeTarget;
			buildConfigurationList = C7DE149E173E8F610079477A /* Build configuration list for PBXNativeTarget "RMBT" */;
			buildPhases = (
				D2C080EC48316E5A53399219 /* [CP] Check Pods Manifest.lock */,
				C7DE1474173E8F610079477A /* Sources */,
				C7DE1475173E8F610079477A /* Frameworks */,
				C7DE1476173E8F610079477A /* Resources */,
				C79401F017FB021000484B8A /* Run Script: Add Build Infos */,
				2EFF0F7A027008F7C09ABC37 /* [CP] Copy Pods Resources */,
			);
			buildRules = (
			);
			dependencies = (
			);
			name = RMBT;
			productName = RMBT;
			productReference = C7DE1478173E8F610079477A /* RMBT.app */;
			productType = "com.apple.product-type.application";
		};
		E99AC39B24E2DA6F00BBC177 /* RMBT_Specure */ = {
			isa = PBXNativeTarget;
			buildConfigurationList = E99AC41824E2DA6F00BBC177 /* Build configuration list for PBXNativeTarget "RMBT_Specure" */;
			buildPhases = (
				E99AC39D24E2DA6F00BBC177 /* Sources */,
				E99AC3F324E2DA6F00BBC177 /* Frameworks */,
				E99AC40924E2DA6F00BBC177 /* Resources */,
				E99AC41624E2DA6F00BBC177 /* Run Script: Add Build Infos */,
			);
			buildRules = (
			);
			dependencies = (
			);
			name = RMBT_Specure;
			productName = RMBT;
			productReference = E99AC41A24E2DA6F00BBC177 /* RMBT_Specure.app */;
			productType = "com.apple.product-type.application";
		};
/* End PBXNativeTarget section */

/* Begin PBXProject section */
		C7DE1470173E8F610079477A /* Project object */ = {
			isa = PBXProject;
			attributes = {
				CLASSPREFIX = RMBT;
				LastTestingUpgradeCheck = 0730;
				LastUpgradeCheck = 0900;
				ORGANIZATIONNAME = "appscape gmbh";
				TargetAttributes = {
					C70828011CB6792F00F482EB = {
						CreatedOnToolsVersion = 7.3;
						DevelopmentTeam = T7Y947AEPK;
						TestTargetID = C7DE1477173E8F610079477A;
					};
					C7DE1477173E8F610079477A = {
						DevelopmentTeam = T7Y947AEPK;
						SystemCapabilities = {
							com.apple.AccessWiFi = {
								enabled = 1;
							};
						};
					};
					E99AC39B24E2DA6F00BBC177 = {
						DevelopmentTeam = 4XZ94A6MUA;
					};
				};
			};
			buildConfigurationList = C7DE1473173E8F610079477A /* Build configuration list for PBXProject "RMBT" */;
			compatibilityVersion = "Xcode 3.2";
			developmentRegion = English;
			hasScannedForEncodings = 0;
			knownRegions = (
				English,
				en,
				Base,
				de,
				hr,
				sv,
				es,
				fr,
				cs,
			);
			mainGroup = C7DE146F173E8F610079477A;
			productRefGroup = C7DE1479173E8F610079477A /* Products */;
			projectDirPath = "";
			projectRoot = "";
			targets = (
				C7DE1477173E8F610079477A /* RMBT */,
				C70828011CB6792F00F482EB /* RMBTTest */,
				E99AC39B24E2DA6F00BBC177 /* RMBT_Specure */,
			);
		};
/* End PBXProject section */

/* Begin PBXResourcesBuildPhase section */
		C70828001CB6792F00F482EB /* Resources */ = {
			isa = PBXResourcesBuildPhase;
			buildActionMask = 2147483647;
			files = (
			);
			runOnlyForDeploymentPostprocessing = 0;
		};
		C7DE1476173E8F610079477A /* Resources */ = {
			isa = PBXResourcesBuildPhase;
			buildActionMask = 2147483647;
			files = (
				C780408D1814B09D0015EB24 /* MainStoryboard.storyboard in Resources */,
				C7228DEC17FC199F00FB984D /* RMBTMapCalloutView.xib in Resources */,
				C7F3FB33179CC86900E336CF /* terms_conditions_long.html in Resources */,
				C7F3FB3C179CCCD600E336CF /* Localizable.strings in Resources */,
				C7F599A71A2A81940020ADC4 /* RMBTHistoryIndexCell.xib in Resources */,
				C783F6911EDC7EB4001CB2F9 /* loop_mode_info.html in Resources */,
				C7BC5C731F747A9E00A91F0F /* Launch Screen.storyboard in Resources */,
				C7EF30741DFEBBF80002CCD0 /* RMBTHistoryQoSSingleResultCell.xib in Resources */,
				C7C5424417A69E9C000180A1 /* InfoPlist.strings in Resources */,
				C70C178C17D7BFC400F55964 /* Images.xcassets in Resources */,
				C783F6921EDC7EB4001CB2F9 /* loop_mode_info2.html in Resources */,
				C72F49A31F31CE3A00CCA650 /* TestStoryboard.storyboard in Resources */,
			);
			runOnlyForDeploymentPostprocessing = 0;
		};
		E99AC40924E2DA6F00BBC177 /* Resources */ = {
			isa = PBXResourcesBuildPhase;
			buildActionMask = 2147483647;
			files = (
				E99AC40A24E2DA6F00BBC177 /* MainStoryboard.storyboard in Resources */,
				E99AC40B24E2DA6F00BBC177 /* RMBTMapCalloutView.xib in Resources */,
				E99AC40C24E2DA6F00BBC177 /* terms_conditions_long.html in Resources */,
				E99AC40D24E2DA6F00BBC177 /* Localizable.strings in Resources */,
				E99AC40E24E2DA6F00BBC177 /* RMBTHistoryIndexCell.xib in Resources */,
				E99AC40F24E2DA6F00BBC177 /* loop_mode_info.html in Resources */,
				E99AC41024E2DA6F00BBC177 /* Launch Screen.storyboard in Resources */,
				E99AC41124E2DA6F00BBC177 /* RMBTHistoryQoSSingleResultCell.xib in Resources */,
				E99AC41224E2DA6F00BBC177 /* InfoPlist.strings in Resources */,
				E99AC41324E2DA6F00BBC177 /* Images.xcassets in Resources */,
				E99AC41424E2DA6F00BBC177 /* loop_mode_info2.html in Resources */,
				E99AC41524E2DA6F00BBC177 /* TestStoryboard.storyboard in Resources */,
				E945361C24F2DA6300D12303 /* GoogleMaps.bundle in Resources */,
			);
			runOnlyForDeploymentPostprocessing = 0;
		};
/* End PBXResourcesBuildPhase section */

/* Begin PBXShellScriptBuildPhase section */
		2EFF0F7A027008F7C09ABC37 /* [CP] Copy Pods Resources */ = {
			isa = PBXShellScriptBuildPhase;
			buildActionMask = 2147483647;
			files = (
			);
			inputPaths = (
				"${PODS_ROOT}/Target Support Files/Pods-RMBT/Pods-RMBT-resources.sh",
				"${PODS_ROOT}/GoogleMaps/Maps/Frameworks/GoogleMaps.framework/Resources/GoogleMaps.bundle",
				"${PODS_ROOT}/SVWebViewController/SVWebViewController/SVWebViewController.bundle/SVWebViewControllerBack.png",
				"${PODS_ROOT}/SVWebViewController/SVWebViewController/SVWebViewController.bundle/SVWebViewControllerBack@2x.png",
				"${PODS_ROOT}/SVWebViewController/SVWebViewController/SVWebViewController.bundle/SVWebViewControllerNext.png",
				"${PODS_ROOT}/SVWebViewController/SVWebViewController/SVWebViewController.bundle/SVWebViewControllerNext@2x.png",
				"${PODS_ROOT}/SVWebViewController/SVWebViewController/UIActivities/Chrome/SVWebViewControllerActivityChrome-iPad.png",
				"${PODS_ROOT}/SVWebViewController/SVWebViewController/UIActivities/Chrome/SVWebViewControllerActivityChrome-iPad@2x.png",
				"${PODS_ROOT}/SVWebViewController/SVWebViewController/UIActivities/Chrome/SVWebViewControllerActivityChrome@2x.png",
				"${PODS_ROOT}/SVWebViewController/SVWebViewController/UIActivities/Safari/SVWebViewControllerActivitySafari-iPad.png",
				"${PODS_ROOT}/SVWebViewController/SVWebViewController/UIActivities/Safari/SVWebViewControllerActivitySafari-iPad@2x.png",
				"${PODS_ROOT}/SVWebViewController/SVWebViewController/UIActivities/Safari/SVWebViewControllerActivitySafari@2x.png",
				"${PODS_ROOT}/SVWebViewController/SVWebViewController/da.lproj",
				"${PODS_ROOT}/SVWebViewController/SVWebViewController/de.lproj",
				"${PODS_ROOT}/SVWebViewController/SVWebViewController/en.lproj",
				"${PODS_ROOT}/SVWebViewController/SVWebViewController/es-ES.lproj",
				"${PODS_ROOT}/SVWebViewController/SVWebViewController/es.lproj",
				"${PODS_ROOT}/SVWebViewController/SVWebViewController/fr.lproj",
				"${PODS_ROOT}/SVWebViewController/SVWebViewController/ja.lproj",
				"${PODS_ROOT}/SVWebViewController/SVWebViewController/pt.lproj",
				"${PODS_ROOT}/SVWebViewController/SVWebViewController/SVWebViewController.bundle",
				"${PODS_ROOT}/SVWebViewController/SVWebViewController/zh-Hans.lproj",
				"${PODS_ROOT}/SVWebViewController/SVWebViewController/zh-Hant.lproj",
				"${PODS_CONFIGURATION_BUILD_DIR}/TUSafariActivity/TUSafariActivity.bundle",
			);
			name = "[CP] Copy Pods Resources";
			outputPaths = (
				"${TARGET_BUILD_DIR}/${UNLOCALIZED_RESOURCES_FOLDER_PATH}/GoogleMaps.bundle",
				"${TARGET_BUILD_DIR}/${UNLOCALIZED_RESOURCES_FOLDER_PATH}/SVWebViewControllerBack.png",
				"${TARGET_BUILD_DIR}/${UNLOCALIZED_RESOURCES_FOLDER_PATH}/SVWebViewControllerBack@2x.png",
				"${TARGET_BUILD_DIR}/${UNLOCALIZED_RESOURCES_FOLDER_PATH}/SVWebViewControllerNext.png",
				"${TARGET_BUILD_DIR}/${UNLOCALIZED_RESOURCES_FOLDER_PATH}/SVWebViewControllerNext@2x.png",
				"${TARGET_BUILD_DIR}/${UNLOCALIZED_RESOURCES_FOLDER_PATH}/SVWebViewControllerActivityChrome-iPad.png",
				"${TARGET_BUILD_DIR}/${UNLOCALIZED_RESOURCES_FOLDER_PATH}/SVWebViewControllerActivityChrome-iPad@2x.png",
				"${TARGET_BUILD_DIR}/${UNLOCALIZED_RESOURCES_FOLDER_PATH}/SVWebViewControllerActivityChrome@2x.png",
				"${TARGET_BUILD_DIR}/${UNLOCALIZED_RESOURCES_FOLDER_PATH}/SVWebViewControllerActivitySafari-iPad.png",
				"${TARGET_BUILD_DIR}/${UNLOCALIZED_RESOURCES_FOLDER_PATH}/SVWebViewControllerActivitySafari-iPad@2x.png",
				"${TARGET_BUILD_DIR}/${UNLOCALIZED_RESOURCES_FOLDER_PATH}/SVWebViewControllerActivitySafari@2x.png",
				"${TARGET_BUILD_DIR}/${UNLOCALIZED_RESOURCES_FOLDER_PATH}/da.lproj",
				"${TARGET_BUILD_DIR}/${UNLOCALIZED_RESOURCES_FOLDER_PATH}/de.lproj",
				"${TARGET_BUILD_DIR}/${UNLOCALIZED_RESOURCES_FOLDER_PATH}/en.lproj",
				"${TARGET_BUILD_DIR}/${UNLOCALIZED_RESOURCES_FOLDER_PATH}/es-ES.lproj",
				"${TARGET_BUILD_DIR}/${UNLOCALIZED_RESOURCES_FOLDER_PATH}/es.lproj",
				"${TARGET_BUILD_DIR}/${UNLOCALIZED_RESOURCES_FOLDER_PATH}/fr.lproj",
				"${TARGET_BUILD_DIR}/${UNLOCALIZED_RESOURCES_FOLDER_PATH}/ja.lproj",
				"${TARGET_BUILD_DIR}/${UNLOCALIZED_RESOURCES_FOLDER_PATH}/pt.lproj",
				"${TARGET_BUILD_DIR}/${UNLOCALIZED_RESOURCES_FOLDER_PATH}/SVWebViewController.bundle",
				"${TARGET_BUILD_DIR}/${UNLOCALIZED_RESOURCES_FOLDER_PATH}/zh-Hans.lproj",
				"${TARGET_BUILD_DIR}/${UNLOCALIZED_RESOURCES_FOLDER_PATH}/zh-Hant.lproj",
				"${TARGET_BUILD_DIR}/${UNLOCALIZED_RESOURCES_FOLDER_PATH}/TUSafariActivity.bundle",
			);
			runOnlyForDeploymentPostprocessing = 0;
			shellPath = /bin/sh;
			shellScript = "\"${PODS_ROOT}/Target Support Files/Pods-RMBT/Pods-RMBT-resources.sh\"\n";
			showEnvVarsInLog = 0;
		};
		C79401F017FB021000484B8A /* Run Script: Add Build Infos */ = {
			isa = PBXShellScriptBuildPhase;
			buildActionMask = 2147483647;
			files = (
			);
			inputPaths = (
			);
			name = "Run Script: Add Build Infos";
			outputPaths = (
			);
			runOnlyForDeploymentPostprocessing = 0;
			shellPath = /bin/sh;
			shellScript = "\"${SRCROOT}/Scripts/add_build_infos.sh\"";
		};
		D2C080EC48316E5A53399219 /* [CP] Check Pods Manifest.lock */ = {
			isa = PBXShellScriptBuildPhase;
			buildActionMask = 2147483647;
			files = (
			);
			inputPaths = (
				"${PODS_PODFILE_DIR_PATH}/Podfile.lock",
				"${PODS_ROOT}/Manifest.lock",
			);
			name = "[CP] Check Pods Manifest.lock";
			outputPaths = (
				"$(DERIVED_FILE_DIR)/Pods-RMBT-checkManifestLockResult.txt",
			);
			runOnlyForDeploymentPostprocessing = 0;
			shellPath = /bin/sh;
			shellScript = "diff \"${PODS_PODFILE_DIR_PATH}/Podfile.lock\" \"${PODS_ROOT}/Manifest.lock\" > /dev/null\nif [ $? != 0 ] ; then\n    # print error to STDERR\n    echo \"error: The sandbox is not in sync with the Podfile.lock. Run 'pod install' or update your CocoaPods installation.\" >&2\n    exit 1\nfi\n# This output is used by Xcode 'outputs' to avoid re-running this script phase.\necho \"SUCCESS\" > \"${SCRIPT_OUTPUT_FILE_0}\"\n";
			showEnvVarsInLog = 0;
		};
		E99AC41624E2DA6F00BBC177 /* Run Script: Add Build Infos */ = {
			isa = PBXShellScriptBuildPhase;
			buildActionMask = 2147483647;
			files = (
			);
			inputPaths = (
			);
			name = "Run Script: Add Build Infos";
			outputPaths = (
			);
			runOnlyForDeploymentPostprocessing = 0;
			shellPath = /bin/sh;
			shellScript = "\"${SRCROOT}/Scripts/add_build_infos.sh\"";
		};
/* End PBXShellScriptBuildPhase section */

/* Begin PBXSourcesBuildPhase section */
		C70827FE1CB6792F00F482EB /* Sources */ = {
			isa = PBXSourcesBuildPhase;
			buildActionMask = 2147483647;
			files = (
				C71161681E3CFF3800D8CC0C /* RMBTProgressTest.m in Sources */,
				C77952DD1E23DF5200B95FFF /* RMBTQoSTracerouteTest.m in Sources */,
				C708280D1CB6795F00F482EB /* RMBTSpeedTest.m in Sources */,
				C708280C1CB6795D00F482EB /* RMBTThroughputHistoryTest.m in Sources */,
				C708280E1CB6796200F482EB /* RMBTHelpersTest.m in Sources */,
			);
			runOnlyForDeploymentPostprocessing = 0;
		};
		C7DE1474173E8F610079477A /* Sources */ = {
			isa = PBXSourcesBuildPhase;
			buildActionMask = 2147483647;
			files = (
				C777D9801DD8AEC000D1C824 /* RMBTQoSTest.m in Sources */,
				C7535B4818298F84003A8CC8 /* UITableViewCell+RMBTHeight.m in Sources */,
				C7DE1488173E8F610079477A /* main.m in Sources */,
				C7DE148C173E8F610079477A /* RMBTAppDelegate.m in Sources */,
				C783F6891ED85312001CB2F9 /* RMBTQoSIPTest.m in Sources */,
				C7DE149B173E8F610079477A /* RMBTTestViewController.m in Sources */,
				C7916EB2173E9B6400B40152 /* RMBTControlServer.m in Sources */,
				C72F49AC1F32341100CCA650 /* RMBTLoopDetailsCell.m in Sources */,
				C7EBA1A5173FD3F40055F578 /* RMBTTestParams.m in Sources */,
				C7A25B3917D95DAB00B7A44B /* RMBTTOS.m in Sources */,
				C7EBA1A8173FE4A50055F578 /* RMBTTestWorker.m in Sources */,
				C7C242EF1EE5A20900E3C6E2 /* RMBTBaseTestViewController.m in Sources */,
				C7ECD90F174DB042000DF966 /* RMBTTestRunner.m in Sources */,
				C7FDBF2D1F03AECE0051E745 /* RMBTLoopMeasurementsViewController.m in Sources */,
				C71DD2421ED0ACDF009B449E /* RMBTQoSTCPTest.m in Sources */,
				C7ECD919174E93E1000DF966 /* RMBTTestResult.m in Sources */,
				C7ECD920174EB8EB000DF966 /* RMBTGaugeView.m in Sources */,
				C70AFDEE1F2E0DC50064D631 /* RMBTMapOptionsOverlaysViewController.m in Sources */,
				C7EF30721DFEBBAA0002CCD0 /* RMBTHistoryQoSSingleResultCell.m in Sources */,
				C7E5817518075B5400706848 /* RMBTIntroViewController.m in Sources */,
				C73780971E09EBEA00CA0558 /* RMBTQoSHTTPTest.m in Sources */,
				C7ECD97A174ED9AE000DF966 /* UIView+Position.m in Sources */,
				C7B4A99F17E8D3E700223ABD /* RMBTPing.m in Sources */,
				C78D26BF1764A65D008143DF /* RMBTThroughput.m in Sources */,
				C764BEED1F0F65BF00F5CF80 /* RMBTLoopInfo.m in Sources */,
				C77071071E96BCC100043884 /* UIView+RMBTSubviews.m in Sources */,
				C59D7B471764E6CF003E9702 /* RMBTHelpers.m in Sources */,
				C7228DF317FC1CC900FB984D /* RMBTMapCalloutView.m in Sources */,
				C7228DEA17FBAC0300FB984D /* CLLocation+RMBTFormat.m in Sources */,
				C71F38961F2CF60000D2F83A /* RMBTMapOptionsFilterViewController.m in Sources */,
				C7EF307C1DFEEB140002CCD0 /* RMBTQoSProgressViewController.m in Sources */,
				C7228DEF17FC1ADF00FB984D /* RMBTHistoryResultItemCell.m in Sources */,
				C7B5C1C41A3B2B5F002BECF3 /* UIColor+RMBTHex.m in Sources */,
				C703D3E21765CF5E00A38C34 /* RMBTSpeedGraphView.m in Sources */,
				C73E792717673EBE0009855E /* RMBTSettings.m in Sources */,
				C73E792A176761630009855E /* RMBTSettingsViewController.m in Sources */,
				C79C94A617713106000CF5EE /* RMBTLogger.m in Sources */,
				C76B8C87177709C800925BE1 /* RMBTThroughputHistory.m in Sources */,
				C71161651E3CFA4800D8CC0C /* RMBTProgress.m in Sources */,
				C7912CB6177D581F004AD2A4 /* RMBTSpeed.m in Sources */,
				C7B15A34180AA6810097676F /* RMBTStatsViewController.m in Sources */,
				C774EE7717920C9C00D623A3 /* RMBTConnectivity.m in Sources */,
				C70AFDEB1F2E06E40064D631 /* RMBTMapOptionsTypesViewController.m in Sources */,
				C7E58170180726E100706848 /* RMBTNavigationBar.m in Sources */,
				C737AEF01E7D9F25007962EB /* RMBTQoSControlConnectionParams.m in Sources */,
				C774EE7A1792F73D00D623A3 /* RMBTLocationTracker.m in Sources */,
				C7DF2BB617D91AE400A0E76B /* RMBTNews.m in Sources */,
				C72A27A417E1ECD400EC98B3 /* RMBTSSLHelper.m in Sources */,
				C7E5817818078CDD00706848 /* RMBTVerticalTransitionController.m in Sources */,
				C774EE7F1793676700D623A3 /* RMBTHistoryIndexViewController.m in Sources */,
				C7C242EC1EE5A02500E3C6E2 /* RMBTLoopModeTestViewController.m in Sources */,
				C774EE8317936AF700D623A3 /* RMBTHistoryResult.m in Sources */,
				C737AEEC1E7D8F59007962EB /* RMBTQoSCCTest.m in Sources */,
				C777D9831DD8AED000D1C824 /* RMBTQoSDNSTest.m in Sources */,
				C774EE861793742900D623A3 /* RMBTHistoryIndexCell.m in Sources */,
				C737AEE91E7D7C53007962EB /* RMBTQoSControlConnection.m in Sources */,
				C7770889179987B700BB478B /* RMBTInfoViewController.m in Sources */,
				C77708941799CB3F00BB478B /* UIViewController+ModalBrowser.m in Sources */,
				C75A1189179B12D800E2444F /* RMBTTOSViewController.m in Sources */,
				E999A69724FC1416002FFE77 /* RMBTHistoryQOEResultItemCell.m in Sources */,
				C75A118E179B3DEC00E2444F /* RMBTHistoryResultViewController.m in Sources */,
				C7CBC54218105C140041301D /* RMBTModalWebViewController.m in Sources */,
				C75A1191179B50CE00E2444F /* RMBTHistoryResultDetailsViewController.m in Sources */,
				C77071041E96812A00043884 /* RMBTHistorySpeedGraphCell.m in Sources */,
				C7C5424D17A6DD3A000180A1 /* RMBTHistoryFilterViewController.m in Sources */,
				C75FF5C817B15DA600A58056 /* RMBTInfoTextViewController.m in Sources */,
				C75FF5CB17B16ABE00A58056 /* RMBTMapServer.m in Sources */,
				C75FF5CE17B16C2700A58056 /* RMBTMapViewController.m in Sources */,
				C777D97D1DD8AA8700D1C824 /* RMBTQoSTestRunner.m in Sources */,
				C75FF5D517B1970600A58056 /* RMBTMapOptions.m in Sources */,
				C7A8CC071DFDAC7E00D9E979 /* RMBTHistoryQoSSingleResult.m in Sources */,
				C777D9861DD8BEF700D1C824 /* RMBTQoSTestGroup.m in Sources */,
				C75FF5D817B2602F00A58056 /* RMBTMapOptionsViewController.m in Sources */,
				C77952DC1E23DF5200B95FFF /* RMBTQoSTracerouteTest.m in Sources */,
				C737AEE61E7D6947007962EB /* RMBTQoSUDPTest.m in Sources */,
				C7978FD717F1D07100BF986C /* RMBTConnectivityTracker.m in Sources */,
				C7459B4D1EAC0B8A00042A42 /* RMBTQoSNonTransparentProxyTest.m in Sources */,
				C7A19B231E919BDD0044B6C8 /* RMBTQoSWebTest.m in Sources */,
				C79E7B081DF5884700CFC95F /* RMBTHistoryQoSGroupViewController.m in Sources */,
				C7704EA31E95531B00044AF6 /* RMBTHistorySpeedGraph.m in Sources */,
				C780CE4F1EA287C800332423 /* RMBTQosWebTestURLProtocol.m in Sources */,
				C783F68C1EDC7A15001CB2F9 /* RMBTLoopModeConfirmationViewController.m in Sources */,
				C7B4E9EE1F0CE4E500FA34F8 /* RMBTLoopDetailsViewController.m in Sources */,
				C7EF69721E096F7D002F429C /* RMBTHistoryQoSSingleResultViewController.m in Sources */,
				C733B6D91DDE1EB2005B9105 /* RMBTHistoryQoSGroupResult.m in Sources */,
				C7A4B75A17B43C8400176B92 /* RMBTMapMeasurement.m in Sources */,
			);
			runOnlyForDeploymentPostprocessing = 0;
		};
		E99AC39D24E2DA6F00BBC177 /* Sources */ = {
			isa = PBXSourcesBuildPhase;
			buildActionMask = 2147483647;
			files = (
				E99AC39E24E2DA6F00BBC177 /* RMBTQoSTest.m in Sources */,
				E99AC39F24E2DA6F00BBC177 /* UITableViewCell+RMBTHeight.m in Sources */,
				E99AC3A024E2DA6F00BBC177 /* main.m in Sources */,
				E99AC3A124E2DA6F00BBC177 /* RMBTAppDelegate.m in Sources */,
				E99AC3A224E2DA6F00BBC177 /* RMBTQoSIPTest.m in Sources */,
				E99AC3A324E2DA6F00BBC177 /* RMBTTestViewController.m in Sources */,
				E99AC3A424E2DA6F00BBC177 /* RMBTControlServer.m in Sources */,
				E99AC3A524E2DA6F00BBC177 /* RMBTLoopDetailsCell.m in Sources */,
				E99AC3A624E2DA6F00BBC177 /* RMBTTestParams.m in Sources */,
				E99AC3A724E2DA6F00BBC177 /* RMBTTOS.m in Sources */,
				E99AC3A824E2DA6F00BBC177 /* RMBTTestWorker.m in Sources */,
				E99AC3A924E2DA6F00BBC177 /* RMBTBaseTestViewController.m in Sources */,
				E99AC3AA24E2DA6F00BBC177 /* RMBTTestRunner.m in Sources */,
				E99AC3AB24E2DA6F00BBC177 /* RMBTLoopMeasurementsViewController.m in Sources */,
				E99AC3AC24E2DA6F00BBC177 /* RMBTQoSTCPTest.m in Sources */,
				E99AC3AD24E2DA6F00BBC177 /* RMBTTestResult.m in Sources */,
				E99AC3AE24E2DA6F00BBC177 /* RMBTGaugeView.m in Sources */,
				E99AC3AF24E2DA6F00BBC177 /* RMBTMapOptionsOverlaysViewController.m in Sources */,
				E99AC3B024E2DA6F00BBC177 /* RMBTHistoryQoSSingleResultCell.m in Sources */,
				E99AC3B124E2DA6F00BBC177 /* RMBTIntroViewController.m in Sources */,
				E99AC3B224E2DA6F00BBC177 /* RMBTQoSHTTPTest.m in Sources */,
				E99AC3B324E2DA6F00BBC177 /* UIView+Position.m in Sources */,
				E99AC3B424E2DA6F00BBC177 /* RMBTPing.m in Sources */,
				E99AC3B524E2DA6F00BBC177 /* RMBTThroughput.m in Sources */,
				E99AC3B624E2DA6F00BBC177 /* RMBTLoopInfo.m in Sources */,
				E99AC3B724E2DA6F00BBC177 /* UIView+RMBTSubviews.m in Sources */,
				E99AC3B824E2DA6F00BBC177 /* RMBTHelpers.m in Sources */,
				E99AC3B924E2DA6F00BBC177 /* RMBTMapCalloutView.m in Sources */,
				E99AC3BA24E2DA6F00BBC177 /* CLLocation+RMBTFormat.m in Sources */,
				E99AC3BB24E2DA6F00BBC177 /* RMBTMapOptionsFilterViewController.m in Sources */,
				E99AC3BC24E2DA6F00BBC177 /* RMBTQoSProgressViewController.m in Sources */,
				E99AC3BD24E2DA6F00BBC177 /* RMBTHistoryResultItemCell.m in Sources */,
				E99AC3BE24E2DA6F00BBC177 /* UIColor+RMBTHex.m in Sources */,
				E99AC3BF24E2DA6F00BBC177 /* RMBTSpeedGraphView.m in Sources */,
				E99AC3C024E2DA6F00BBC177 /* RMBTSettings.m in Sources */,
				E99AC3C124E2DA6F00BBC177 /* RMBTSettingsViewController.m in Sources */,
				E99AC3C224E2DA6F00BBC177 /* RMBTLogger.m in Sources */,
				E99AC3C324E2DA6F00BBC177 /* RMBTThroughputHistory.m in Sources */,
				E99AC3C424E2DA6F00BBC177 /* RMBTProgress.m in Sources */,
				E99AC3C524E2DA6F00BBC177 /* RMBTSpeed.m in Sources */,
				E99AC3C624E2DA6F00BBC177 /* RMBTStatsViewController.m in Sources */,
				E99AC3C724E2DA6F00BBC177 /* RMBTConnectivity.m in Sources */,
				E99AC3C824E2DA6F00BBC177 /* RMBTMapOptionsTypesViewController.m in Sources */,
				E99AC3C924E2DA6F00BBC177 /* RMBTNavigationBar.m in Sources */,
				E99AC3CA24E2DA6F00BBC177 /* RMBTQoSControlConnectionParams.m in Sources */,
				E99AC3CB24E2DA6F00BBC177 /* RMBTLocationTracker.m in Sources */,
				E99AC3CC24E2DA6F00BBC177 /* RMBTNews.m in Sources */,
				E99AC3CD24E2DA6F00BBC177 /* RMBTSSLHelper.m in Sources */,
				E99AC3CE24E2DA6F00BBC177 /* RMBTVerticalTransitionController.m in Sources */,
				E99AC3CF24E2DA6F00BBC177 /* RMBTHistoryIndexViewController.m in Sources */,
				E99AC3D024E2DA6F00BBC177 /* RMBTLoopModeTestViewController.m in Sources */,
				E99AC3D124E2DA6F00BBC177 /* RMBTHistoryResult.m in Sources */,
				E99AC3D224E2DA6F00BBC177 /* RMBTQoSCCTest.m in Sources */,
				E99AC3D324E2DA6F00BBC177 /* RMBTQoSDNSTest.m in Sources */,
				E99AC3D424E2DA6F00BBC177 /* RMBTHistoryIndexCell.m in Sources */,
				E99AC3D524E2DA6F00BBC177 /* RMBTQoSControlConnection.m in Sources */,
				E99AC3D624E2DA6F00BBC177 /* RMBTInfoViewController.m in Sources */,
				E99AC3D724E2DA6F00BBC177 /* UIViewController+ModalBrowser.m in Sources */,
				E99AC3D824E2DA6F00BBC177 /* RMBTTOSViewController.m in Sources */,
				E99AC3D924E2DA6F00BBC177 /* RMBTHistoryResultViewController.m in Sources */,
				E99AC3DA24E2DA6F00BBC177 /* RMBTModalWebViewController.m in Sources */,
				E99AC3DB24E2DA6F00BBC177 /* RMBTHistoryResultDetailsViewController.m in Sources */,
				E99AC3DC24E2DA6F00BBC177 /* RMBTHistorySpeedGraphCell.m in Sources */,
				E99AC3DD24E2DA6F00BBC177 /* RMBTHistoryFilterViewController.m in Sources */,
				E99AC3DE24E2DA6F00BBC177 /* RMBTInfoTextViewController.m in Sources */,
				E99AC3DF24E2DA6F00BBC177 /* RMBTMapServer.m in Sources */,
				E99AC3E024E2DA6F00BBC177 /* RMBTMapViewController.m in Sources */,
				E99AC3E124E2DA6F00BBC177 /* RMBTQoSTestRunner.m in Sources */,
				E99AC3E224E2DA6F00BBC177 /* RMBTMapOptions.m in Sources */,
				E99AC3E324E2DA6F00BBC177 /* RMBTHistoryQoSSingleResult.m in Sources */,
				E99AC3E424E2DA6F00BBC177 /* RMBTQoSTestGroup.m in Sources */,
				E99AC3E524E2DA6F00BBC177 /* RMBTMapOptionsViewController.m in Sources */,
				E99AC3E624E2DA6F00BBC177 /* RMBTQoSTracerouteTest.m in Sources */,
				E99AC3E724E2DA6F00BBC177 /* RMBTQoSUDPTest.m in Sources */,
				E99AC3E824E2DA6F00BBC177 /* RMBTConnectivityTracker.m in Sources */,
				E99AC3E924E2DA6F00BBC177 /* RMBTQoSNonTransparentProxyTest.m in Sources */,
				E99AC3EA24E2DA6F00BBC177 /* RMBTQoSWebTest.m in Sources */,
				E99AC3EB24E2DA6F00BBC177 /* RMBTHistoryQoSGroupViewController.m in Sources */,
				E99AC3EC24E2DA6F00BBC177 /* RMBTHistorySpeedGraph.m in Sources */,
				E99AC3ED24E2DA6F00BBC177 /* RMBTQosWebTestURLProtocol.m in Sources */,
				E99AC3EE24E2DA6F00BBC177 /* RMBTLoopModeConfirmationViewController.m in Sources */,
				E99AC3EF24E2DA6F00BBC177 /* RMBTLoopDetailsViewController.m in Sources */,
				E99AC3F024E2DA6F00BBC177 /* RMBTHistoryQoSSingleResultViewController.m in Sources */,
				E99AC3F124E2DA6F00BBC177 /* RMBTHistoryQoSGroupResult.m in Sources */,
				E99AC3F224E2DA6F00BBC177 /* RMBTMapMeasurement.m in Sources */,
			);
			runOnlyForDeploymentPostprocessing = 0;
		};
/* End PBXSourcesBuildPhase section */

/* Begin PBXTargetDependency section */
		C70828081CB6792F00F482EB /* PBXTargetDependency */ = {
			isa = PBXTargetDependency;
			target = C7DE1477173E8F610079477A /* RMBT */;
			targetProxy = C70828071CB6792F00F482EB /* PBXContainerItemProxy */;
		};
/* End PBXTargetDependency section */

/* Begin PBXVariantGroup section */
		C72F49A51F31CE3A00CCA650 /* TestStoryboard.storyboard */ = {
			isa = PBXVariantGroup;
			children = (
				C72F49A41F31CE3A00CCA650 /* Base */,
				C72F49A71F31CE3F00CCA650 /* de */,
			);
			name = TestStoryboard.storyboard;
			sourceTree = "<group>";
		};
		C783F68D1EDC7EB4001CB2F9 /* loop_mode_info.html */ = {
			isa = PBXVariantGroup;
			children = (
				C783F68E1EDC7EB4001CB2F9 /* Base */,
				C72F49A81F320F3D00CCA650 /* de */,
			);
			name = loop_mode_info.html;
			sourceTree = "<group>";
		};
		C783F68F1EDC7EB4001CB2F9 /* loop_mode_info2.html */ = {
			isa = PBXVariantGroup;
			children = (
				C783F6901EDC7EB4001CB2F9 /* Base */,
				C72F49A91F320F4100CCA650 /* de */,
			);
			name = loop_mode_info2.html;
			sourceTree = "<group>";
		};
		C792B8751814AEC700D504DF /* MainStoryboard.storyboard */ = {
			isa = PBXVariantGroup;
			children = (
				C792B8741814AEC700D504DF /* Base */,
				C792B8791814AED000D504DF /* de */,
				C75DEAFE1826C91200BC091E /* hr */,
				C779CAA7182EFF6200398781 /* sv */,
				C7E8916218317A13003AECA6 /* es */,
				C7C820FD184908B2009B757F /* fr */,
				C782A6F81AA62C8600297AFB /* cs */,
			);
			name = MainStoryboard.storyboard;
			path = ../Resources;
			sourceTree = "<group>";
		};
		C7C5424617A69E9C000180A1 /* InfoPlist.strings */ = {
			isa = PBXVariantGroup;
			children = (
			);
			name = InfoPlist.strings;
			sourceTree = "<group>";
		};
		C7F3FB35179CC86900E336CF /* terms_conditions_long.html */ = {
			isa = PBXVariantGroup;
			children = (
				C737DE0A182F013100E5551C /* Base */,
			);
			name = terms_conditions_long.html;
			sourceTree = "<group>";
		};
		C7F3FB3E179CCCD600E336CF /* Localizable.strings */ = {
			isa = PBXVariantGroup;
			children = (
				C7F3FB3F179CCCD800E336CF /* de */,
				C75DEB021826CB2900BC091E /* hr */,
				C779CAA9182EFF6200398781 /* sv */,
				C7E8916318317A13003AECA6 /* es */,
				C7C82100184908B2009B757F /* fr */,
				C782A6F71AA62C7800297AFB /* cs */,
			);
			name = Localizable.strings;
			sourceTree = "<group>";
		};
/* End PBXVariantGroup section */

/* Begin XCBuildConfiguration section */
		C708280A1CB6792F00F482EB /* Debug */ = {
			isa = XCBuildConfiguration;
			buildSettings = {
				BUNDLE_LOADER = "$(TEST_HOST)";
				CLANG_ANALYZER_NONNULL = YES;
				CLANG_ENABLE_MODULES = YES;
				CLANG_WARN_BOOL_CONVERSION = YES;
				CLANG_WARN_DIRECT_OBJC_ISA_USAGE = YES_ERROR;
				CLANG_WARN_OBJC_ROOT_CLASS = YES_ERROR;
				CLANG_WARN_UNREACHABLE_CODE = YES;
				DEBUG_INFORMATION_FORMAT = dwarf;
				ENABLE_STRICT_OBJC_MSGSEND = YES;
				ENABLE_TESTABILITY = YES;
				GCC_NO_COMMON_BLOCKS = YES;
				GCC_PREFIX_HEADER = "RMBTTests/RMBTTests-Prefix.pch";
				GCC_PREPROCESSOR_DEFINITIONS = (
					"DEBUG=1",
					"$(inherited)",
				);
				GCC_WARN_64_TO_32_BIT_CONVERSION = YES;
				GCC_WARN_ABOUT_RETURN_TYPE = YES_ERROR;
				GCC_WARN_UNDECLARED_SELECTOR = YES;
				GCC_WARN_UNINITIALIZED_AUTOS = YES_AGGRESSIVE;
				GCC_WARN_UNUSED_FUNCTION = YES;
				INFOPLIST_FILE = RMBTTest/Info.plist;
				IPHONEOS_DEPLOYMENT_TARGET = 9.3;
				LD_RUNPATH_SEARCH_PATHS = "$(inherited) @executable_path/Frameworks @loader_path/Frameworks";
				MTL_ENABLE_DEBUG_INFO = YES;
				PRODUCT_BUNDLE_IDENTIFIER = at.rtr.RMBTTest;
				PRODUCT_NAME = "$(TARGET_NAME)";
				TEST_HOST = "$(BUILT_PRODUCTS_DIR)/RMBT.app/RMBT";
			};
			name = Debug;
		};
		C708280B1CB6792F00F482EB /* Release */ = {
			isa = XCBuildConfiguration;
			buildSettings = {
				BUNDLE_LOADER = "$(TEST_HOST)";
				CLANG_ANALYZER_NONNULL = YES;
				CLANG_ENABLE_MODULES = YES;
				CLANG_WARN_BOOL_CONVERSION = YES;
				CLANG_WARN_DIRECT_OBJC_ISA_USAGE = YES_ERROR;
				CLANG_WARN_OBJC_ROOT_CLASS = YES_ERROR;
				CLANG_WARN_UNREACHABLE_CODE = YES;
				"CODE_SIGN_IDENTITY[sdk=iphoneos*]" = "iPhone Developer";
				COPY_PHASE_STRIP = NO;
				DEBUG_INFORMATION_FORMAT = "dwarf-with-dsym";
				ENABLE_NS_ASSERTIONS = NO;
				ENABLE_STRICT_OBJC_MSGSEND = YES;
				GCC_NO_COMMON_BLOCKS = YES;
				GCC_PREFIX_HEADER = "RMBTTests/RMBTTests-Prefix.pch";
				GCC_WARN_64_TO_32_BIT_CONVERSION = YES;
				GCC_WARN_ABOUT_RETURN_TYPE = YES_ERROR;
				GCC_WARN_UNDECLARED_SELECTOR = YES;
				GCC_WARN_UNINITIALIZED_AUTOS = YES_AGGRESSIVE;
				GCC_WARN_UNUSED_FUNCTION = YES;
				INFOPLIST_FILE = RMBTTest/Info.plist;
				IPHONEOS_DEPLOYMENT_TARGET = 9.3;
				LD_RUNPATH_SEARCH_PATHS = "$(inherited) @executable_path/Frameworks @loader_path/Frameworks";
				MTL_ENABLE_DEBUG_INFO = NO;
				PRODUCT_BUNDLE_IDENTIFIER = at.rtr.RMBTTest;
				PRODUCT_NAME = "$(TARGET_NAME)";
				TEST_HOST = "$(BUILT_PRODUCTS_DIR)/RMBT.app/RMBT";
			};
			name = Release;
		};
		C7DE149C173E8F610079477A /* Debug */ = {
			isa = XCBuildConfiguration;
			buildSettings = {
				ALWAYS_SEARCH_USER_PATHS = NO;
				CLANG_ANALYZER_LOCALIZABILITY_NONLOCALIZED = YES;
				CLANG_CXX_LANGUAGE_STANDARD = "gnu++0x";
				CLANG_CXX_LIBRARY = "libc++";
				CLANG_ENABLE_OBJC_ARC = YES;
				CLANG_WARN_BLOCK_CAPTURE_AUTORELEASING = YES;
				CLANG_WARN_BOOL_CONVERSION = YES;
				CLANG_WARN_COMMA = YES;
				CLANG_WARN_CONSTANT_CONVERSION = YES;
				CLANG_WARN_EMPTY_BODY = YES;
				CLANG_WARN_ENUM_CONVERSION = YES;
				CLANG_WARN_INFINITE_RECURSION = YES;
				CLANG_WARN_INT_CONVERSION = YES;
				CLANG_WARN_NON_LITERAL_NULL_CONVERSION = YES;
				CLANG_WARN_OBJC_LITERAL_CONVERSION = YES;
				CLANG_WARN_RANGE_LOOP_ANALYSIS = YES;
				CLANG_WARN_STRICT_PROTOTYPES = YES;
				CLANG_WARN_SUSPICIOUS_MOVE = YES;
				CLANG_WARN_UNREACHABLE_CODE = YES;
				CLANG_WARN__DUPLICATE_METHOD_MATCH = YES;
				"CODE_SIGN_IDENTITY[sdk=iphoneos*]" = "iPhone Developer";
				COPY_PHASE_STRIP = NO;
				ENABLE_BITCODE = YES;
				ENABLE_STRICT_OBJC_MSGSEND = YES;
				ENABLE_TESTABILITY = YES;
				GCC_C_LANGUAGE_STANDARD = gnu99;
				GCC_DYNAMIC_NO_PIC = NO;
				GCC_NO_COMMON_BLOCKS = YES;
				GCC_OPTIMIZATION_LEVEL = 0;
				GCC_PREPROCESSOR_DEFINITIONS = "$(inherited)";
				GCC_SYMBOLS_PRIVATE_EXTERN = NO;
				GCC_WARN_64_TO_32_BIT_CONVERSION = YES;
				GCC_WARN_ABOUT_RETURN_TYPE = YES;
				GCC_WARN_UNDECLARED_SELECTOR = YES;
				GCC_WARN_UNINITIALIZED_AUTOS = YES;
				GCC_WARN_UNUSED_FUNCTION = YES;
				GCC_WARN_UNUSED_VARIABLE = YES;
				IPHONEOS_DEPLOYMENT_TARGET = 8.0;
				New_Setting = "";
				ONLY_ACTIVE_ARCH = YES;
				OTHER_CFLAGS = "-DDEBUG=1";
				SDKROOT = iphoneos;
				TARGETED_DEVICE_FAMILY = "1,2";
			};
			name = Debug;
		};
		C7DE149F173E8F610079477A /* Debug */ = {
			isa = XCBuildConfiguration;
			baseConfigurationReference = C7C0EFE3176CD18F003758AA /* Debug.xcconfig */;
			buildSettings = {
				ASSETCATALOG_COMPILER_APPICON_NAME = AppIcon;
				CODE_SIGN_ENTITLEMENTS = RMBT.entitlements;
				CODE_SIGN_IDENTITY = "iPhone Developer";
				"CODE_SIGN_IDENTITY[sdk=iphoneos*]" = "iPhone Developer";
				FRAMEWORK_SEARCH_PATHS = (
					"$(inherited)",
					"\"$(SRCROOT)\"",
				);
				GCC_PRECOMPILE_PREFIX_HEADER = YES;
				GCC_PREFIX_HEADER = "Sources/RMBT-Prefix.pch";
				GCC_PREPROCESSOR_DEFINITIONS = (
					"$(inherited)",
					"DEBUG=1",
				);
				INFOPLIST_FILE = "$(SRCROOT)/Resources/RMBT-Info.plist";
				IPHONEOS_DEPLOYMENT_TARGET = 8.0;
				PRODUCT_NAME = "$(TARGET_NAME)";
				TARGETED_DEVICE_FAMILY = 1;
				WRAPPER_EXTENSION = app;
			};
			name = Debug;
		};
		E99AC41924E2DA6F00BBC177 /* Debug */ = {
			isa = XCBuildConfiguration;
			baseConfigurationReference = C7C0EFE3176CD18F003758AA /* Debug.xcconfig */;
			buildSettings = {
				ASSETCATALOG_COMPILER_APPICON_NAME = AppIcon;
				CODE_SIGN_ENTITLEMENTS = RMBT.entitlements;
				CODE_SIGN_IDENTITY = "iPhone Developer";
				"CODE_SIGN_IDENTITY[sdk=iphoneos*]" = "iPhone Developer";
				CURRENT_PROJECT_VERSION = 2312;
				DEVELOPMENT_TEAM = 4XZ94A6MUA;
				FRAMEWORK_SEARCH_PATHS = (
					"$(inherited)",
					"\"$(SRCROOT)\"",
				);
				GCC_PRECOMPILE_PREFIX_HEADER = YES;
				GCC_PREFIX_HEADER = "Sources/RMBT-Prefix.pch";
				GCC_PREPROCESSOR_DEFINITIONS = (
					"$(inherited)",
					"DEBUG=1",
				);
				INFOPLIST_FILE = "RMBT copy-Info.plist";
				IPHONEOS_DEPLOYMENT_TARGET = 8.0;
				PRODUCT_BUNDLE_IDENTIFIER = com.specure.openrmbt;
				PRODUCT_NAME = "$(TARGET_NAME)";
				TARGETED_DEVICE_FAMILY = 1;
				WRAPPER_EXTENSION = app;
			};
			name = Debug;
		};
/* End XCBuildConfiguration section */

/* Begin XCConfigurationList section */
		C70828091CB6792F00F482EB /* Build configuration list for PBXNativeTarget "RMBTTest" */ = {
			isa = XCConfigurationList;
			buildConfigurations = (
				C708280A1CB6792F00F482EB /* Debug */,
				C708280B1CB6792F00F482EB /* Release */,
			);
			defaultConfigurationIsVisible = 0;
			defaultConfigurationName = Release;
		};
		C7DE1473173E8F610079477A /* Build configuration list for PBXProject "RMBT" */ = {
			isa = XCConfigurationList;
			buildConfigurations = (
				C7DE149C173E8F610079477A /* Debug */,
			);
			defaultConfigurationIsVisible = 0;
			defaultConfigurationName = Debug;
		};
		C7DE149E173E8F610079477A /* Build configuration list for PBXNativeTarget "RMBT" */ = {
			isa = XCConfigurationList;
			buildConfigurations = (
				C7DE149F173E8F610079477A /* Debug */,
			);
			defaultConfigurationIsVisible = 0;
			defaultConfigurationName = Debug;
		};
		E99AC41824E2DA6F00BBC177 /* Build configuration list for PBXNativeTarget "RMBT_Specure" */ = {
			isa = XCConfigurationList;
			buildConfigurations = (
				E99AC41924E2DA6F00BBC177 /* Debug */,
			);
			defaultConfigurationIsVisible = 0;
			defaultConfigurationName = Debug;
		};
/* End XCConfigurationList section */
	};
	rootObject = C7DE1470173E8F610079477A /* Project object */;
}<|MERGE_RESOLUTION|>--- conflicted
+++ resolved
@@ -496,13 +496,10 @@
 		C7FDBF2C1F03AECE0051E745 /* RMBTLoopMeasurementsViewController.m */ = {isa = PBXFileReference; fileEncoding = 4; lastKnownFileType = sourcecode.c.objc; path = RMBTLoopMeasurementsViewController.m; sourceTree = "<group>"; };
 		E945361B24F2DA6300D12303 /* GoogleMaps.bundle */ = {isa = PBXFileReference; lastKnownFileType = "wrapper.plug-in"; name = GoogleMaps.bundle; path = Pods/GoogleMaps/Maps/Frameworks/GoogleMaps.framework/Resources/GoogleMaps.bundle; sourceTree = "<group>"; };
 		E9789EED24D74434007253EB /* WebKit.framework */ = {isa = PBXFileReference; lastKnownFileType = wrapper.framework; name = WebKit.framework; path = System/Library/Frameworks/WebKit.framework; sourceTree = SDKROOT; };
-<<<<<<< HEAD
+		E999A69524FC1416002FFE77 /* RMBTHistoryQOEResultItemCell.m */ = {isa = PBXFileReference; fileEncoding = 4; lastKnownFileType = sourcecode.c.objc; path = RMBTHistoryQOEResultItemCell.m; sourceTree = "<group>"; };
+		E999A69624FC1416002FFE77 /* RMBTHistoryQOEResultItemCell.h */ = {isa = PBXFileReference; fileEncoding = 4; lastKnownFileType = sourcecode.c.h; path = RMBTHistoryQOEResultItemCell.h; sourceTree = "<group>"; };
 		E99AC41A24E2DA6F00BBC177 /* RMBT_Specure.app */ = {isa = PBXFileReference; explicitFileType = wrapper.application; includeInIndex = 0; path = RMBT_Specure.app; sourceTree = BUILT_PRODUCTS_DIR; };
 		E99AC41B24E2DA7000BBC177 /* RMBT copy-Info.plist */ = {isa = PBXFileReference; lastKnownFileType = text.plist.xml; name = "RMBT copy-Info.plist"; path = "/Users/sglushchenko/Projects/open-rmbt-ios/RMBT copy-Info.plist"; sourceTree = "<absolute>"; };
-=======
-		E999A69524FC1416002FFE77 /* RMBTHistoryQOEResultItemCell.m */ = {isa = PBXFileReference; fileEncoding = 4; lastKnownFileType = sourcecode.c.objc; path = RMBTHistoryQOEResultItemCell.m; sourceTree = "<group>"; };
-		E999A69624FC1416002FFE77 /* RMBTHistoryQOEResultItemCell.h */ = {isa = PBXFileReference; fileEncoding = 4; lastKnownFileType = sourcecode.c.h; path = RMBTHistoryQOEResultItemCell.h; sourceTree = "<group>"; };
->>>>>>> 9d181d5c
 /* End PBXFileReference section */
 
 /* Begin PBXFrameworksBuildPhase section */
